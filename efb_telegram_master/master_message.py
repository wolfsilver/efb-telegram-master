# coding=utf-8

import logging
import mimetypes
import os
import tempfile
import threading
from typing import Tuple, IO, Optional, TYPE_CHECKING

import magic
import telegram
import time
from moviepy.video.io.VideoFileClip import VideoFileClip
from telegram.ext import MessageHandler, Filters
from PIL import Image
from telegram.utils.helpers import escape_markdown

from ehforwarderbot import EFBChat, EFBMsg, coordinator
from ehforwarderbot.constants import MsgType
from ehforwarderbot.exceptions import EFBMessageTypeNotSupported, EFBChatNotFound, \
    EFBMessageError, EFBMessageNotFound, EFBOperationNotSupported
from ehforwarderbot.message import EFBMsgLocationAttribute
from ehforwarderbot.status import EFBMessageRemoval
from . import utils
from .msg_type import get_msg_type, TGMsgType
from .locale_mixin import LocaleMixin

if TYPE_CHECKING:
    from . import TelegramChannel
    from .bot_manager import TelegramBotManager
    from .db import DatabaseManager


class MasterMessageProcessor(LocaleMixin):
    """
    Processes messages from Telegram user and delivers to the slave channels
    """

    DELETE_FLAG = 'rm`'
    FAIL_FLAG = '__fail__'

    # Constants
    TYPE_DICT = {
        TGMsgType.Text: MsgType.Text,
        TGMsgType.Audio: MsgType.Audio,
        TGMsgType.Document: MsgType.File,
        TGMsgType.Photo: MsgType.Image,
        TGMsgType.Sticker: MsgType.Sticker,
        TGMsgType.Video: MsgType.Video,
        TGMsgType.Voice: MsgType.Audio,
        TGMsgType.Location: MsgType.Location,
        TGMsgType.Venue: MsgType.Location,
        TGMsgType.Animation: MsgType.Image
    }

    def __init__(self, channel: 'TelegramChannel'):
        self.channel: 'TelegramChannel' = channel
        self.bot: 'TelegramBotManager' = channel.bot_manager
        self.db: 'DatabaseManager' = channel.db
        self.bot.dispatcher.add_handler(MessageHandler(
            Filters.text | Filters.photo | Filters.sticker | Filters.document |
            Filters.venue | Filters.location | Filters.audio | Filters.voice | Filters.video,
            self.msg_thread_creator, edited_updates=True
        ))
        self.logger: logging.Logger = logging.getLogger(__name__)

        self.channel_id: str = self.channel.channel_id
        self.DELETE_FLAG = self.channel.config.get('delete_flag', self.DELETE_FLAG)

    def msg_thread_creator(self, bot, update):
        """Process message in a thread, to ensure it doesn't block the main thread."""
        threading.Thread(target=self.msg, args=(bot, update)).run()

    def msg(self, bot, update: telegram.Update):
        """
        Process, wrap and dispatch messages from user.

        Args:
            bot: Telegram Bot instance
            update: Message update
        """

        message: telegram.Message = update.message or update.edited_message or \
                                    update.channel_post or update.edited_channel_post

        self.logger.debug("Received message from Telegram: %s", message.to_dict())
        multi_slaves = False

        if message.chat.id != message.from_user.id:  # from group
            assocs = self.db.get_chat_assoc(master_uid=utils.chat_id_to_str(self.channel_id, message.chat.id))
            if len(assocs) > 1:
                multi_slaves = True

        reply_to = bool(getattr(message, "reply_to_message", None))
        private_chat = message.chat.id == message.from_user.id

        if (private_chat or multi_slaves) and not reply_to:
            candidates = self.db.get_recent_slave_chats(message.chat.id) or \
                         self.db.get_chat_assoc(master_uid=utils.chat_id_to_str(self.channel_id, message.chat.id))[:5]
            if candidates:
                tg_err_msg = message.reply_text(self._("Error: No recipient specified.\n"
                                                       "Please reply to a previous message. (MS01)"), quote=True)
                self.channel.chat_binding.register_suggestions(update, candidates,
                                                               update.effective_chat.id, tg_err_msg.message_id)

            else:
                message.reply_text(self._("Error: No recipient specified.\n"
                                          "Please reply to a previous message. (MS02)"), quote=True)
        else:
            return self.process_telegram_message(bot, update)

    def process_telegram_message(self, bot: telegram.Bot,
                                 update: telegram.Update,
                                 channel_id: Optional[str] = None,
                                 chat_id: Optional[str] = None,
                                 target_msg: Optional[str] = None):
        """
        Process messages came from Telegram.

        Args:
            bot: Telegram bot
            update: Telegram message update
            channel_id: Slave channel ID if specified
            chat_id: Slave chat ID if specified
            target_msg: Target slave message if specified

        Returns:

        """
        target: str = None
        target_channel: str = None
        target_log: 'MsgLog' = None
        # Message ID for logging
        message_id = utils.message_id_to_str(update=update)

        multi_slaves: bool = False
        destination: str = None
        slave_msg: EFBMsg = None

        message: telegram.Message = update.effective_message

        edited = bool(update.edited_message or update.edited_channel_post)
        self.logger.debug('[%s] Message is edited: %s, %s',
                          message_id, edited, message.edit_date)

        private_chat = update.effective_chat.type == telegram.Chat.PRIVATE

        if not private_chat:  # from group
            linked_chats = self.db.get_chat_assoc(master_uid=utils.chat_id_to_str(
                self.channel_id, update.effective_chat.id))
            if len(linked_chats) == 1:
                destination = linked_chats[0]
            elif len(linked_chats) > 1:
                multi_slaves = True

        reply_to = bool(getattr(message, "reply_to_message", None))

        # Process predefined target (slave) chat.
        if channel_id and chat_id:
            destination = utils.chat_id_to_str(channel_id, chat_id)
            if target_msg:
                target_log = self.db.get_msg_log(master_msg_id=target_msg)
                if target_log:
                    target = target_log.slave_origin_uid
                    target_channel, target_uid = utils.chat_id_str_to_id(target)
                else:
                    self.logger.info("[%s], Predefined chat %d.%d with target msg")
                    return self.bot.reply_error(update,
                                                self._("Message is not found in database. "
                                                       "Please try with another message. (UC07)"))
        elif private_chat:
            if reply_to:
                destination = self.db.get_msg_log(master_msg_id=utils.message_id_to_str(
                    message.reply_to_message.chat.id,
                    message.reply_to_message.message_id))
                if destination:
                    destination = destination.slave_origin_uid
                else:
                    return self.bot.reply_error(update,
                                                self._("Message is not found in database. "
                                                       "Please try with another one. (UC03)"))
            else:
                return self.bot.reply_error(update,
                                            self._("Please reply to an incoming message. (UC04)"))
        else:  # group chat
            if multi_slaves:
                if reply_to:
                    destination = self.db.get_msg_log(master_msg_id=utils.message_id_to_str(
                        message.reply_to_message.chat.id,
                        message.reply_to_message.message_id))
                    if destination:
                        destination = destination.slave_origin_uid
                    else:
                        return self.bot.reply_error(update,
                                                    self._("Message is not found in database. "
                                                           "Please try with another one. (UC05)"))
                else:
                    return self.bot.reply_error(update,
                                                self._("This group is linked to multiple remote chats. "
                                                       "Please reply to an incoming message. "
                                                       "To unlink all remote chats, please send /unlink_all . (UC06)"))
            elif destination:
                if reply_to:
                    target_log: 'MsgLog' = \
                        self.db.get_msg_log(master_msg_id=utils.message_id_to_str(
                            message.reply_to_message.chat.id,
                            message.reply_to_message.message_id))
                    if target_log:
                        target = target_log.slave_origin_uid
                        target_channel, target_uid = utils.chat_id_str_to_id(target)
                    else:
                        return self.bot.reply_error(update,
                                                    self._("Message is not found in database. "
                                                           "Please try with another message. (UC07)"))
            else:
                return self.bot.reply_error(update,
                                            self._("This group is not linked to any chat. (UC06)"))

        self.logger.debug("[%s] Telegram received. From private chat: %s; Group has multiple linked chats: %s; "
                          "Message replied to another message: %s", message_id, private_chat, multi_slaves, reply_to)
        self.logger.debug("[%s] Destination chat = %s", message_id, destination)
        channel, uid = utils.chat_id_str_to_id(destination)
        if channel not in coordinator.slaves:
            return self.bot.reply_error(update, self._("Internal error: Channel \"{0}\" not found.").format(channel))

        m = EFBMsg()
        try:
            m.uid = message_id
            mtype = get_msg_type(message)
            # Chat and author related stuff
            m.author = EFBChat(self.channel).self()
            m.chat = EFBChat(coordinator.slaves[channel])
            m.chat.chat_uid = uid
            m.deliver_to = coordinator.slaves[channel]
            if target and target_channel == channel:
                trgt_msg = EFBMsg()
                trgt_msg.type = MsgType.Text
                trgt_msg.text = target_log.text
                trgt_msg.uid = target_log.slave_message_id
                trgt_msg.chat = EFBChat(coordinator.slaves[target_channel])
                trgt_msg.chat.chat_name = target_log.slave_origin_display_name
                trgt_msg.chat.chat_alias = target_log.slave_origin_display_name
                trgt_msg.chat.chat_uid = utils.chat_id_str_to_id(target_log.slave_origin_uid)[1]
                if target_log.slave_member_uid:
                    trgt_msg.author = EFBChat(coordinator.slaves[target_channel])
                    trgt_msg.author.chat_name = target_log.slave_member_display_name
                    trgt_msg.author.chat_alias = target_log.slave_member_display_name
                    trgt_msg.author.chat_uid = target_log.slave_member_uid
                elif target_log.sent_to == 'master':
                    trgt_msg.author = trgt_msg.chat
                else:
                    trgt_msg.author = EFBChat(self).self()
                m.target = trgt_msg

                self.logger.debug("[%s] This message replies to another message of the same channel.\n"
                                  "Chat ID: %s; Message ID: %s.", message_id, trgt_msg.chat.chat_uid, trgt_msg.uid)
            # Type specific stuff
            self.logger.debug("[%s] Message type from Telegram: %s", message_id, mtype)

            if self.TYPE_DICT.get(mtype, None):
                m.type = self.TYPE_DICT[mtype]
                self.logger.debug("[%s] EFB message type: %s", message_id, mtype)
            else:
                self.logger.info("[%s] Message type %s is not supported by ETM", message_id, mtype)
                raise EFBMessageTypeNotSupported("Message type %s is not supported by ETM" % mtype)

            if m.type not in coordinator.slaves[channel].supported_message_types:
                self.logger.info("[%s] Message type %s is not supported by channel %s",
                                 message_id, m.type.name, channel)
                raise EFBMessageTypeNotSupported("Message type %s is not supported by channel %s" % (
                    m.type, coordinator.slaves[channel].channel_name
                ))

            # Parse message text and caption to markdown
            msg_md_text = message.text and message.text_markdown
            if msg_md_text and msg_md_text == escape_markdown(message.text):
                msg_md_text = message.text
            msg_md_text = msg_md_text or ""

            msg_md_caption = message.caption and message.caption_markdown
            if msg_md_caption and msg_md_caption == escape_markdown(message.caption):
                msg_md_caption = message.caption
            msg_md_caption = msg_md_caption or ""

            # Flag for edited message
            if edited:
                m.edit = True
                text = msg_md_text or msg_md_caption
                msg_log = self.db.get_msg_log(master_msg_id=utils.message_id_to_str(update=update))
                if not msg_log or msg_log == self.FAIL_FLAG:
                    raise EFBMessageNotFound()
                m.uid = msg_log.slave_message_id
                if text.startswith(self.DELETE_FLAG):
                    coordinator.send_status(EFBMessageRemoval(
                        source_channel=self.channel,
                        destination_channel=coordinator.slaves[channel],
                        message=m
                    ))
                    self.db.delete_msg_log(master_msg_id=utils.message_id_to_str(update=update))
                    m = None
                    return
                self.logger.debug('[%s] Message is edited (%s)', m.uid, m.edit)

            # Enclose message as an EFBMsg object by message type.
            if mtype == TGMsgType.Text:
                m.text = msg_md_text
            elif mtype == TGMsgType.Photo:
                m.text = msg_md_caption
                m.file, m.mime, m.filename, m.path = self._download_file(message.photo[-1], None)
            elif mtype == TGMsgType.Sticker:
                # Convert WebP to the more common PNG
                m.text = ""
                m.file, m.mime, m.filename, m.path = self._download_file(message.sticker, 'image/webp')
                self.logger.debug("[%s] Trying to convert WebP sticker (%s) to PNG.", message_id, m.path)
                f = tempfile.NamedTemporaryFile(suffix=".png")
                Image.open(m.file).convert("RGBA").save(f, 'png')
                m.file.close()
                m.file, m.mime, m.filename, m.path = f, 'image/png', os.path.basename(f.name), f.name
                self.logger.debug("[%s] WebP sticker is converted to PNG (%s).", message_id, f.name)
            elif mtype == TGMsgType.Animation:
                m.text = ""
                self.logger.debug("[%s] Telegram message is a \"Telegram GIF\".", message_id)
                m.filename = getattr(message.document, "file_name", None) or None
                m.file, m.mime, m.filename, m.path = self._download_gif(message.document)
                m.mime = message.document.mime_type or m.mime
            elif mtype == TGMsgType.Document:
                m.text = msg_md_caption
                self.logger.debug("[%s] Telegram message type is document.", message_id)
                m.filename = getattr(message.document, "file_name", None) or None
                if message.document.mime_type == "video/mp4":
                    self.logger.debug("[%s] Telegram message is a \"Telegram GIF\".", message_id)
                    m.type = MsgType.Image
                    m.file, m.mime, m.filename, m.path = self._download_gif(message.document)
                else:
                    m.file, m.mime, filename, m.path = self._download_file(message.document,
                                                                           message.document.mime_type)
                    m.filename = m.filename or filename
                m.mime = message.document.mime_type or m.mime
            elif mtype == TGMsgType.Video:
                m.type = MsgType.Video
                m.text = msg_md_caption
                m.file, m.mime, m.filename, m.path = self._download_file(message.video,
                                                                         message.video.mime_type)
            elif mtype == TGMsgType.Audio:
                m.type = MsgType.Audio
                m.text = "%s - %s\n%s" % (
                    message.audio.title, message.audio.performer, msg_md_caption)
                m.file, m.mime, m.filename, m.path = self._download_file(message.audio,
                                                                         message.audio.mime_type)
            elif mtype == TGMsgType.Voice:
                m.type = MsgType.Audio
                m.text = msg_md_caption
                m.file, m.mime, m.filename, m.path = self._download_file(message.voice,
                                                                         message.voice.mime_type)
            elif mtype == TGMsgType.Location:
                m.type = MsgType.Location
                # TRANSLATORS: Message body text for location messages.
                m.text = self._("Location")
                m.attributes = EFBMsgLocationAttribute(
                    message.location.latitude,
                    message.location.longitude
                )
            elif mtype == TGMsgType.Venue:
                m.type = MsgType.Location
                m.text = message.location.title + "\n" + message.location.adderss
                m.attributes = EFBMsgLocationAttribute(
                    message.venue.location.latitude,
                    message.venue.location.longitude
                )
            else:
                raise EFBMessageTypeNotSupported(self._("Message type {0} is not supported.").format(mtype))
                # return self.bot.reply_error(update, "Message type not supported. (MN02)")

            slave_msg = coordinator.send_message(m)
        except EFBChatNotFound as e:
            self.bot.reply_error(update, e.args[0] or self._("Chat is not found."))
        except EFBMessageTypeNotSupported as e:
            self.bot.reply_error(update, e.args[0] or self._("Message type is not supported."))
        except EFBOperationNotSupported as e:
            self.bot.reply_error(update, self._("Message editing is not supported.\n\n{!s}".format(e)))
        except Exception as e:
            self.bot.reply_error(update, self._("Message is not sent.\n\n{!r}".format(e)))
        finally:
            if m:
                msg_log_d = {
                    "master_msg_id": utils.message_id_to_str(update=update),
                    "text": m.text or "Sent a %s" % m.type,
                    "slave_origin_uid": utils.chat_id_to_str(chat=m.chat),
                    "slave_origin_display_name": "__chat__",
                    "msg_type": m.type,
                    "sent_to": "slave",
                    "slave_message_id": None if m.edit else "%s.%s" % (self.FAIL_FLAG, int(time.time())),
                    "update": m.edit
                }

                # Store media related information to local database
                for tg_media_type in ('audio', 'animation', 'document', 'video', 'voice', 'video_note'):
                    attachment = getattr(message, tg_media_type, None)
                    if attachment:
                        msg_log_d.update(media_type=tg_media_type,
                                         file_id=attachment.file_id,
                                         mime=attachment.mime_type)
                        break
                if not msg_log_d.get('media_type', None):
                    if getattr(message, 'sticker', None):
                        msg_log_d.update(
                            media_type='sticker',
                            file_id=message.sticker.file_id,
                            mime='image/webp'
                        )
                    elif getattr(message, 'photo', None):
                        attachment = message.photo[-1]
<<<<<<< HEAD
                        # self.logger.log(99, 'attachment [%r]', attachment.to_dict())
                        msg_log_d.update(media_type=tg_media_type,
                                         file_id=attachment.file_id,
                                         mime=getattr(attachment, 'mime_type', 'image/webp'))
=======
                        msg_log_d.update(media_type=tg_media_type,
                                         file_id=attachment.file_id,
                                         mime='image/jpeg')
>>>>>>> b459629f

                if slave_msg:
                    msg_log_d['slave_message_id'] = slave_msg.uid
                self.db.add_msg_log(**msg_log_d)
                if m.file:
                    m.file.close()

    def _download_file(self, file_obj: telegram.File, mime: str) -> Tuple[IO[bytes], str, str, str]:
        """
        Download media file from telegram platform.

        Args:
            file_obj (telegram.File): PTB file object
            mime (str): MIME type of the message

        Returns:
            Tuple[IO[bytes], str, str, str]:
                ``tempfile`` file-like object, MIME type, proposed file name, file path

        Raises:
            EFBMessageError: When file exceeds the maximum download size.
        """
        size = getattr(file_obj, "file_size", None)
        file_id = file_obj.file_id
        if size and size > telegram.constants.MAX_FILESIZE_DOWNLOAD:
            raise EFBMessageError(self._("Attachment is too large. Maximum is 20 MB. (AT01)"))
        f = self.bot.get_file(file_id)
        if not mime:
            ext = os.path.splitext(f.file_path)[1]
            mime = mimetypes.guess_type(f.file_path, strict=False)[0]
        else:
            ext = mimetypes.guess_extension(mime, strict=False)
        file = tempfile.NamedTemporaryFile(suffix=ext)
        full_path = file.name
        f.download(out=file)
        file.seek(0)
        mime = getattr(file_obj, "mime_type", mime or magic.from_file(full_path, mime=True))
        if type(mime) is bytes:
            mime = mime.decode()
        return file, mime, os.path.basename(full_path), full_path

    def _download_gif(self, file: telegram.File) -> Tuple[IO[bytes], str, str, str]:
        """
        Download and convert GIF image.

        Args:
            file: Telegram File object

        Returns:
            Tuple[IO[bytes], str, str, str]:
                ``tempfile`` file-like object, MIME type, proposed file name
        """
        file, _, filename, path = self._download_file(file, 'video/mpeg')
        gif_file = tempfile.NamedTemporaryFile(suffix='.gif')
        VideoFileClip(path).write_gif(gif_file.name, program="ffmpeg")
        file.close()
        gif_file.seek(0)
        return gif_file, "image/gif", os.path.basename(gif_file.name), gif_file.name<|MERGE_RESOLUTION|>--- conflicted
+++ resolved
@@ -410,16 +410,9 @@
                         )
                     elif getattr(message, 'photo', None):
                         attachment = message.photo[-1]
-<<<<<<< HEAD
-                        # self.logger.log(99, 'attachment [%r]', attachment.to_dict())
-                        msg_log_d.update(media_type=tg_media_type,
-                                         file_id=attachment.file_id,
-                                         mime=getattr(attachment, 'mime_type', 'image/webp'))
-=======
                         msg_log_d.update(media_type=tg_media_type,
                                          file_id=attachment.file_id,
                                          mime='image/jpeg')
->>>>>>> b459629f
 
                 if slave_msg:
                     msg_log_d['slave_message_id'] = slave_msg.uid
