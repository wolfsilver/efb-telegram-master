# coding=utf-8

import logging
import pickle
import time
from queue import Queue
from threading import Thread
from typing import Optional, TYPE_CHECKING, Tuple

import humanize
import telegram
from telegram import Update
from telegram.ext import MessageHandler, Filters, CallbackContext
from telegram.utils.helpers import escape_markdown

from ehforwarderbot import EFBChat, EFBMsg, coordinator
from ehforwarderbot.constants import MsgType, ChatType
from ehforwarderbot.exceptions import EFBMessageTypeNotSupported, EFBChatNotFound, \
    EFBMessageError, EFBMessageNotFound, EFBOperationNotSupported
from ehforwarderbot.message import EFBMsgLocationAttribute
from ehforwarderbot.status import EFBMessageRemoval
from ehforwarderbot.types import ModuleID, ChatID, MessageID
from . import utils
from .locale_mixin import LocaleMixin
from .message import ETMMsg
from .msg_type import TGMsgType
from .utils import EFBChannelChatIDStr

if TYPE_CHECKING:
    from . import TelegramChannel
    from .bot_manager import TelegramBotManager
    from .db import DatabaseManager, MsgLog
    from .cache import LocalCache


class MasterMessageProcessor(LocaleMixin):
    """
    Processes messages from Telegram user and delivers to the slave channels
    """

    DELETE_FLAG = 'rm`'
    FAIL_FLAG = '__fail__'

    # Constants
    TYPE_DICT = {
        TGMsgType.Text: MsgType.Text,
        TGMsgType.Audio: MsgType.Audio,
        TGMsgType.Document: MsgType.File,
        TGMsgType.Photo: MsgType.Image,
        TGMsgType.Sticker: MsgType.Sticker,
        # TGMsgType.AnimatedSticker: MsgType.Animation,
        TGMsgType.Video: MsgType.Video,
        TGMsgType.Voice: MsgType.Audio,
        TGMsgType.Location: MsgType.Location,
        TGMsgType.Venue: MsgType.Location,
        TGMsgType.Animation: MsgType.Animation,
        TGMsgType.Contact: MsgType.Text
    }

    def __init__(self, channel: 'TelegramChannel'):
        self.channel: 'TelegramChannel' = channel
        self.bot: 'TelegramBotManager' = channel.bot_manager
        self.db: 'DatabaseManager' = channel.db
        self.cache: 'LocalCache' = channel.cache
        self.bot.dispatcher.add_handler(MessageHandler(
            (Filters.text | Filters.photo | Filters.sticker | Filters.document |
             Filters.venue | Filters.location | Filters.audio | Filters.voice | Filters.video) &
            Filters.update,
            self.enqueue_message
        ))
        self.logger: logging.Logger = logging.getLogger(__name__)

        self.channel_id: ModuleID = self.channel.channel_id
        self.DELETE_FLAG = self.channel.config.get('delete_flag', self.DELETE_FLAG)
        self.CHAT_CACHE = {}

        if self.channel.flag("animated_stickers"):
            self.TYPE_DICT[TGMsgType.AnimatedSticker] = MsgType.Animation

        self.message_queue: 'Queue[Optional[Tuple[Update, CallbackContext]]]' = Queue()
        self.message_worker_thread = Thread(target=self.message_worker)
        self.message_worker_thread.start()

    def message_worker(self):
        while True:
            content = self.message_queue.get()
            if content is None:
                self.message_queue.task_done()
                break
            update, context = content
            self.msg(update, context)
            self.message_queue.task_done()

    def stop_worker(self):
        self.message_queue.put(None)
        self.message_queue.join()

    def enqueue_message(self, update: Update, context: CallbackContext):
        self.message_queue.put((update, context))

    def msg(self, update: Update, context: CallbackContext):
        """
        Process, wrap and dispatch messages from user.
        """

        message: telegram.Message = update.effective_message

        self.logger.debug("Received message from Telegram: %s", message.to_dict())
        multi_slaves = False

        if message.chat.id != message.from_user.id:  # from group
            assocs = self.db.get_chat_assoc(master_uid=utils.chat_id_to_str(self.channel_id, message.chat.id))
            if len(assocs) > 1:
                multi_slaves = True

        reply_to = bool(getattr(message, "reply_to_message", None))
        private_chat = message.chat.id == message.from_user.id

<<<<<<< HEAD
        if (private_chat or multi_slaves) and not reply_to and not self.CHAT_CACHE.get(message.chat.id):
=======
        if (private_chat or multi_slaves) and not reply_to and not self.cache.get(message.chat.id):
>>>>>>> 436785ae
            candidates = self.db.get_recent_slave_chats(message.chat.id) or \
                         self.db.get_chat_assoc(master_uid=utils.chat_id_to_str(self.channel_id, message.chat.id))[:5]
            if candidates:
                tg_err_msg = message.reply_text(self._("Error: No recipient specified.\n"
                                                       "Please reply to a previous message. (MS01)"), quote=True)
                self.channel.chat_binding.register_suggestions(update, candidates,
                                                               update.effective_chat.id, tg_err_msg.message_id)

            else:
                message.reply_text(self._("Error: No recipient specified.\n"
                                          "Please reply to a previous message. (MS02)"), quote=True)
        else:
            return self.process_telegram_message(update, context)

    def process_telegram_message(self, update: Update, context: CallbackContext,
                                 channel_id: Optional[ModuleID] = None,
                                 chat_id: Optional[ChatID] = None,
                                 target_msg: Optional[utils.TgChatMsgIDStr] = None):
        """
        Process messages came from Telegram.

        Args:
            update: Telegram message update
            context: PTB update context
            channel_id: Slave channel ID if specified
            chat_id: Slave chat ID if specified
            target_msg: Target slave message if specified
        """
        target: Optional[EFBChannelChatIDStr] = None
        target_channel: Optional[ModuleID] = None
        target_log: Optional['MsgLog'] = None
        # Message ID for logging
        message_id = utils.message_id_to_str(update=update)

        multi_slaves: bool = False
        destination: Optional[EFBChannelChatIDStr] = None
        slave_msg: Optional[EFBMsg] = None

        message: telegram.Message = update.effective_message

        edited = bool(update.edited_message or update.edited_channel_post)
        self.logger.debug('[%s] Message is edited: %s, %s',
                          message_id, edited, message.edit_date)

        private_chat = update.effective_chat.type == telegram.Chat.PRIVATE

        if not private_chat:  # from group
            linked_chats = self.db.get_chat_assoc(master_uid=utils.chat_id_to_str(
                self.channel_id, update.effective_chat.id))
            if len(linked_chats) == 1:
                destination = linked_chats[0]
            elif len(linked_chats) > 1:
                multi_slaves = True

        reply_to = bool(getattr(message, "reply_to_message", None))

        # Process predefined target (slave) chat.
        cached_dest = self.cache.get(message.chat.id)
        if channel_id and chat_id:
            destination = utils.chat_id_to_str(channel_id, chat_id)
            if target_msg is not None:
                target_log = self.db.get_msg_log(master_msg_id=target_msg)
                if target_log:
                    target = target_log.slave_origin_uid
                    if target is not None:
                        target_channel, target_uid = utils.chat_id_str_to_id(target)
                else:
                    return self.bot.reply_error(update,
                                                self._("Message is not found in database. "
                                                       "Please try with another message. (UC07)"))
        elif private_chat:
            if reply_to:
                dest_msg = self.db.get_msg_log(master_msg_id=utils.message_id_to_str(
                    message.reply_to_message.chat.id,
                    message.reply_to_message.message_id))
<<<<<<< HEAD
                if destination:
                    destination = destination.slave_origin_uid
                    self.CHAT_CACHE[message.chat.id] = destination
=======
                if dest_msg:
                    destination = dest_msg.slave_origin_uid
                    self.cache.set(message.chat.id, destination)
>>>>>>> 436785ae
                else:
                    return self.bot.reply_error(update,
                                                self._("Message is not found in database. "
                                                       "Please try with another one. (UC03)"))
<<<<<<< HEAD
            elif self.CHAT_CACHE.get(message.chat.id):
                destination = self.CHAT_CACHE.get(message.chat.id)
=======
            elif cached_dest:
                destination = cached_dest
>>>>>>> 436785ae
            else:
                return self.bot.reply_error(update,
                                            self._("Please reply to an incoming message. (UC04)"))
        else:  # group chat
            if reply_to:
                # 回复其他人，不处理
                if message.reply_to_message.from_user.id != self.bot.me.id:
                    self.logger.debug("Message is not reply to the bot: %s", message.to_dict())
                    return
            if multi_slaves:
                if reply_to:
                    dest_msg = self.db.get_msg_log(master_msg_id=utils.message_id_to_str(
                        message.reply_to_message.chat.id,
                        message.reply_to_message.message_id))
<<<<<<< HEAD
                    if destination:
                        destination = destination.slave_origin_uid
                        self.CHAT_CACHE[message.chat.id] = destination
=======
                    if dest_msg:
                        destination = dest_msg.slave_origin_uid
                        self.cache.set(message.chat.id, destination)
>>>>>>> 436785ae
                    else:
                        return self.bot.reply_error(update,
                                                    self._("Message is not found in database. "
                                                           "Please try with another one. (UC05)"))
<<<<<<< HEAD
                elif self.CHAT_CACHE.get(message.chat.id):
                    destination = self.CHAT_CACHE.get(message.chat.id)
=======
                elif cached_dest:
                    destination = cached_dest
>>>>>>> 436785ae
                else:
                    return self.bot.reply_error(update,
                                                self._("This group is linked to multiple remote chats. "
                                                       "Please reply to an incoming message. "
                                                       "To unlink all remote chats, please send /unlink_all . (UC06)"))
            elif destination:
                if reply_to:
                    target_log = \
                        self.db.get_msg_log(master_msg_id=utils.message_id_to_str(
                            message.reply_to_message.chat.id,
                            message.reply_to_message.message_id))
                    if target_log:
                        target = target_log.slave_origin_uid
                        if target is not None:
                            target_channel, target_uid = utils.chat_id_str_to_id(target)
                    else:
                        return self.bot.reply_error(update,
                                                    self._("Message is not found in database. "
                                                           "Please try with another message. (UC07)"))
            else:
                return self.bot.reply_error(update,
                                            self._("This group is not linked to any chat. (UC06)"))

        self.logger.debug("[%s] Telegram received. From private chat: %s; Group has multiple linked chats: %s; "
                          "Message replied to another message: %s", message_id, private_chat, multi_slaves, reply_to)
        self.logger.debug("[%s] Destination chat = %s", message_id, destination)
        assert destination is not None
        channel, uid = utils.chat_id_str_to_id(destination)
        if channel not in coordinator.slaves:
            return self.bot.reply_error(update, self._("Internal error: Channel \"{0}\" not found.").format(channel))

        m = ETMMsg()
        log_message = True
        try:
            m.uid = MessageID(message_id)
            m.put_telegram_file(message)
            mtype = m.type_telegram
            # Chat and author related stuff
            m.author = EFBChat(self.channel).self()
            m.chat = EFBChat(coordinator.slaves[channel])
            m.chat.chat_uid = uid
            chat_info = self.db.get_slave_chat_info(channel, uid)
            if chat_info:
                m.chat.chat_name = chat_info.slave_chat_name
                m.chat.chat_alias = chat_info.slave_chat_alias
                m.chat.chat_type = ChatType(chat_info.slave_chat_type)
            m.deliver_to = coordinator.slaves[channel]
<<<<<<< HEAD
            m.is_forward = bool(getattr(message, "forward_from", None))

            if target and target_channel == channel:
                trgt_msg = EFBMsg()
                trgt_msg.type = MsgType.Text
                trgt_msg.text = target_log.text
                trgt_msg.uid = target_log.slave_message_id
                trgt_msg.chat = EFBChat(coordinator.slaves[target_channel])
                trgt_msg.chat.chat_name = target_log.slave_origin_display_name
                trgt_msg.chat.chat_alias = target_log.slave_origin_display_name
                trgt_msg.chat.chat_uid = utils.chat_id_str_to_id(target_log.slave_origin_uid)[1]
                if target_log.slave_member_uid:
                    trgt_msg.author = EFBChat(coordinator.slaves[target_channel])
                    trgt_msg.author.chat_name = target_log.slave_member_display_name
                    trgt_msg.author.chat_alias = target_log.slave_member_display_name
                    trgt_msg.author.chat_uid = target_log.slave_member_uid
                elif target_log.sent_to == 'master':
                    trgt_msg.author = trgt_msg.chat
=======
            if target and target_log is not None and target_channel == channel:
                if target_log.pickle:
                    trgt_msg: ETMMsg = ETMMsg.unpickle(target_log.pickle, self.db)
                    trgt_msg.target = None
>>>>>>> 436785ae
                else:
                    trgt_msg = ETMMsg()
                    trgt_msg.type = MsgType.Text
                    trgt_msg.text = target_log.text
                    trgt_msg.uid = target_log.slave_message_id
                    trgt_msg.chat = EFBChat(coordinator.slaves[target_channel])
                    trgt_msg.chat.chat_name = target_log.slave_origin_display_name
                    trgt_msg.chat.chat_alias = target_log.slave_origin_display_name
                    trgt_msg.chat.chat_uid = utils.chat_id_str_to_id(target_log.slave_origin_uid)[1]
                    if target_log.slave_member_uid:
                        trgt_msg.author = EFBChat(coordinator.slaves[target_channel])
                        trgt_msg.author.chat_name = target_log.slave_member_display_name
                        trgt_msg.author.chat_alias = target_log.slave_member_display_name
                        trgt_msg.author.chat_uid = target_log.slave_member_uid
                    elif target_log.sent_to == 'master':
                        trgt_msg.author = trgt_msg.chat
                    else:
                        trgt_msg.author = EFBChat(self.channel).self()
                m.target = trgt_msg

                self.logger.debug("[%s] This message replies to another message of the same channel.\n"
                                  "Chat ID: %s; Message ID: %s.", message_id, trgt_msg.chat.chat_uid, trgt_msg.uid)
            # Type specific stuff
            self.logger.debug("[%s] Message type from Telegram: %s", message_id, mtype)

            if self.TYPE_DICT.get(mtype, None):
                m.type = self.TYPE_DICT[mtype]
                self.logger.debug("[%s] EFB message type: %s", message_id, mtype)
            else:
                self.logger.info("[%s] Message type %s is not supported by ETM", message_id, mtype)
                raise EFBMessageTypeNotSupported(self._("Message type {} is not supported by ETM.").format(mtype.name))

            if m.type not in coordinator.slaves[channel].supported_message_types:
                self.logger.info("[%s] Message type %s is not supported by channel %s",
                                 message_id, m.type.name, channel)
                raise EFBMessageTypeNotSupported(self._("Message type {0} is not supported by channel {1}.")
                                                 .format(m.type.name, coordinator.slaves[channel].channel_name))

            # Parse message text and caption to markdown
            msg_md_text = message.text and message.text_markdown
            if msg_md_text and msg_md_text == escape_markdown(message.text):
                msg_md_text = message.text
            msg_md_text = msg_md_text or ""

            msg_md_caption = message.caption and message.caption_markdown
            if msg_md_caption and msg_md_caption == escape_markdown(message.caption):
                msg_md_caption = message.caption
            msg_md_caption = msg_md_caption or ""

            # Flag for edited message
            if edited:
                m.edit = True
                text = msg_md_text or msg_md_caption
                msg_log = self.db.get_msg_log(master_msg_id=utils.message_id_to_str(update=update))
                if not msg_log or msg_log == self.FAIL_FLAG:
                    raise EFBMessageNotFound()
                m.uid = msg_log.slave_message_id
                if text.startswith(self.DELETE_FLAG):
                    coordinator.send_status(EFBMessageRemoval(
                        source_channel=self.channel,
                        destination_channel=coordinator.slaves[channel],
                        message=m
                    ))
                    self.db.delete_msg_log(master_msg_id=utils.message_id_to_str(update=update))
                    log_message = False
                    return
                self.logger.debug('[%s] Message is edited (%s)', m.uid, m.edit)

            # Enclose message as an EFBMsg object by message type.
            if mtype == TGMsgType.Text:
                m.text = msg_md_text
            elif mtype == TGMsgType.Photo:
                m.text = msg_md_caption
                m.mime = "image/jpeg"
                self._check_file_download(message.photo[-1])
            elif mtype in (TGMsgType.Sticker, TGMsgType.AnimatedSticker):
                # Convert WebP to the more common PNG
                m.text = ""
                self._check_file_download(message.sticker)
            elif mtype == TGMsgType.Animation:
                m.text = ""
                self.logger.debug("[%s] Telegram message is a \"Telegram GIF\".", message_id)
                m.filename = getattr(message.document, "file_name", None) or None
                m.mime = message.document.mime_type or m.mime
            elif mtype == TGMsgType.Document:
                m.text = msg_md_caption
                self.logger.debug("[%s] Telegram message type is document.", message_id)
                m.filename = getattr(message.document, "file_name", None) or None
                m.mime = message.document.mime_type
                self._check_file_download(message.document)
            elif mtype == TGMsgType.Video:
                m.text = msg_md_caption
                m.mime = message.video.mime_type
                self._check_file_download(message.video)
            elif mtype == TGMsgType.Audio:
                m.text = "%s - %s\n%s" % (
                    message.audio.title, message.audio.performer, msg_md_caption)
                m.mime = message.audio.mime_type
                self._check_file_download(message.audio)
            elif mtype == TGMsgType.Voice:
                m.text = msg_md_caption
                m.mime = message.voice.mime_type
                self._check_file_download(message.voice)
            elif mtype == TGMsgType.Location:
                # TRANSLATORS: Message body text for location messages.
                m.text = self._("Location")
                m.attributes = EFBMsgLocationAttribute(
                    message.location.latitude,
                    message.location.longitude
                )
            elif mtype == TGMsgType.Venue:
                m.text = message.location.title + "\n" + message.location.adderss
                m.attributes = EFBMsgLocationAttribute(
                    message.venue.location.latitude,
                    message.venue.location.longitude
                )
            elif mtype == TGMsgType.Contact:
                contact: telegram.Contact = message.contact
                m.text = self._("Shared a contact: {first_name} {last_name}\n{phone_number}").format(
                    first_name=contact.first_name, last_name=contact.last_name, phone_number=contact.phone_number
                )
            else:
                raise EFBMessageTypeNotSupported(self._("Message type {0} is not supported.").format(mtype))

            slave_msg = coordinator.send_message(m)
        except EFBChatNotFound as e:
            self.bot.reply_error(update, e.args[0] or self._("Chat is not found."))
        except EFBMessageTypeNotSupported as e:
            self.bot.reply_error(update, e.args[0] or self._("Message type is not supported."))
        except EFBOperationNotSupported as e:
            self.bot.reply_error(update, self._("Message editing is not supported.\n\n{!s}".format(e)))
        except Exception as e:
            self.bot.reply_error(update, self._("Message is not sent.\n\n{!r}".format(e)))
            self.logger.exception("Message is not sent. (update: %s)", update)
        finally:
            if log_message:
                pickled_msg = m.pickle(self.db)
                self.logger.debug("[%s] Pickle size: %s", message_id, len(pickled_msg))
                msg_log_d = {
                    "master_msg_id": utils.message_id_to_str(update=update),
                    "text": m.text or "Sent a %s" % m.type.name,
                    "slave_origin_uid": utils.chat_id_to_str(chat=m.chat),
                    "slave_origin_display_name": "__chat__",
                    "msg_type": m.type.name,
                    "sent_to": "slave",
                    "slave_message_id": None if m.edit else "%s.%s" % (self.FAIL_FLAG, int(time.time())),
                    # Overwritten later if slave message ID exists
                    "update": m.edit,
                    "media_type": m.type_telegram.value,
                    "file_id": m.file_id,
                    "mime": m.mime,
                    "pickle": pickled_msg
                }

                if slave_msg:
                    msg_log_d['slave_message_id'] = slave_msg.uid
                # self.db.add_msg_log(**msg_log_d)
                self.db.add_task(self.db.add_msg_log, tuple(), msg_log_d)
                if m.file:
                    m.file.close()

    def _check_file_download(self, file_obj: telegram.File):
        """
        Check if the file is available for download..

        Args:
            file_obj (telegram.File): PTB file object

        Raises:
            EFBMessageError: When file exceeds the maximum download size.
        """
        size = getattr(file_obj, "file_size", None)
        if size and size > telegram.constants.MAX_FILESIZE_DOWNLOAD:
<<<<<<< HEAD
            raise EFBMessageError(self._("Attachment is too large. Maximum is 20 MB. (AT01)"))
        f = self.bot.get_file(file_id)
        if not mime:
            ext = os.path.splitext(f.file_path)[1]
            mime = mimetypes.guess_type(f.file_path, strict=False)[0]
        else:
            ext = mimetypes.guess_extension(mime, strict=False)
        file = tempfile.NamedTemporaryFile(suffix=ext)
        full_path = file.name
        f.download(out=file)
        file.seek(0)
        mime = getattr(file_obj, "mime_type", mime or magic.from_file(full_path, mime=True))
        if type(mime) is bytes:
            mime = mime.decode()
        return file, mime, os.path.basename(full_path), full_path

    def _download_gif(self, file: telegram.File, channel_id: str = "") -> Tuple[IO[bytes], str, str, str]:
        """
        Download and convert GIF image.

        Args:
            file: Telegram File object
            channel_id: Destination channel ID of the message

        Returns:
            Tuple[IO[bytes], str, str, str]:
                ``tempfile`` file-like object, MIME type, proposed file name
        """
        file, _, filename, path = self._download_file(file, 'video/mpeg')
        gif_file = tempfile.NamedTemporaryFile(suffix='.gif')
        v = VideoFileClip(path)
        self.logger.info("Convert Telegram MP4 to GIF from "
                         "channel %s with size %s", channel_id, v.size)
        if channel_id == "blueset.wechat" and v.size[0] > 600:
            # Workaround: Compress GIF for slave channel `blueset.wechat`
            # TODO: Move this logic to `blueset.wechat` in the future
            subprocess.Popen(
                ["ffmpeg", "-y", "-i", path, '-vf', "scale=600:-2", gif_file.name],
                bufsize=0
            ).wait()
        else:
            v.write_gif(gif_file.name, program="ffmpeg")
        file.close()
        gif_file.seek(0)
        return gif_file, "image/gif", os.path.basename(gif_file.name), gif_file.name
=======
            size_str = humanize.naturalsize(size, binary=True)
            max_size_str = humanize.naturalsize(telegram.constants.MAX_FILESIZE_DOWNLOAD, binary=True)
            raise EFBMessageError(
                self._("Attachment is too large ({size}). Maximum allowed by Telegram is {max_size}. (AT01)").format(
                    size=size_str, max_size=max_size_str))
>>>>>>> 436785ae
<|MERGE_RESOLUTION|>--- conflicted
+++ resolved
@@ -116,11 +116,7 @@
         reply_to = bool(getattr(message, "reply_to_message", None))
         private_chat = message.chat.id == message.from_user.id
 
-<<<<<<< HEAD
-        if (private_chat or multi_slaves) and not reply_to and not self.CHAT_CACHE.get(message.chat.id):
-=======
         if (private_chat or multi_slaves) and not reply_to and not self.cache.get(message.chat.id):
->>>>>>> 436785ae
             candidates = self.db.get_recent_slave_chats(message.chat.id) or \
                          self.db.get_chat_assoc(master_uid=utils.chat_id_to_str(self.channel_id, message.chat.id))[:5]
             if candidates:
@@ -196,26 +192,15 @@
                 dest_msg = self.db.get_msg_log(master_msg_id=utils.message_id_to_str(
                     message.reply_to_message.chat.id,
                     message.reply_to_message.message_id))
-<<<<<<< HEAD
-                if destination:
-                    destination = destination.slave_origin_uid
-                    self.CHAT_CACHE[message.chat.id] = destination
-=======
                 if dest_msg:
                     destination = dest_msg.slave_origin_uid
                     self.cache.set(message.chat.id, destination)
->>>>>>> 436785ae
                 else:
                     return self.bot.reply_error(update,
                                                 self._("Message is not found in database. "
                                                        "Please try with another one. (UC03)"))
-<<<<<<< HEAD
-            elif self.CHAT_CACHE.get(message.chat.id):
-                destination = self.CHAT_CACHE.get(message.chat.id)
-=======
             elif cached_dest:
                 destination = cached_dest
->>>>>>> 436785ae
             else:
                 return self.bot.reply_error(update,
                                             self._("Please reply to an incoming message. (UC04)"))
@@ -230,26 +215,15 @@
                     dest_msg = self.db.get_msg_log(master_msg_id=utils.message_id_to_str(
                         message.reply_to_message.chat.id,
                         message.reply_to_message.message_id))
-<<<<<<< HEAD
-                    if destination:
-                        destination = destination.slave_origin_uid
-                        self.CHAT_CACHE[message.chat.id] = destination
-=======
                     if dest_msg:
                         destination = dest_msg.slave_origin_uid
                         self.cache.set(message.chat.id, destination)
->>>>>>> 436785ae
                     else:
                         return self.bot.reply_error(update,
                                                     self._("Message is not found in database. "
                                                            "Please try with another one. (UC05)"))
-<<<<<<< HEAD
-                elif self.CHAT_CACHE.get(message.chat.id):
-                    destination = self.CHAT_CACHE.get(message.chat.id)
-=======
                 elif cached_dest:
                     destination = cached_dest
->>>>>>> 436785ae
                 else:
                     return self.bot.reply_error(update,
                                                 self._("This group is linked to multiple remote chats. "
@@ -297,31 +271,11 @@
                 m.chat.chat_alias = chat_info.slave_chat_alias
                 m.chat.chat_type = ChatType(chat_info.slave_chat_type)
             m.deliver_to = coordinator.slaves[channel]
-<<<<<<< HEAD
             m.is_forward = bool(getattr(message, "forward_from", None))
-
-            if target and target_channel == channel:
-                trgt_msg = EFBMsg()
-                trgt_msg.type = MsgType.Text
-                trgt_msg.text = target_log.text
-                trgt_msg.uid = target_log.slave_message_id
-                trgt_msg.chat = EFBChat(coordinator.slaves[target_channel])
-                trgt_msg.chat.chat_name = target_log.slave_origin_display_name
-                trgt_msg.chat.chat_alias = target_log.slave_origin_display_name
-                trgt_msg.chat.chat_uid = utils.chat_id_str_to_id(target_log.slave_origin_uid)[1]
-                if target_log.slave_member_uid:
-                    trgt_msg.author = EFBChat(coordinator.slaves[target_channel])
-                    trgt_msg.author.chat_name = target_log.slave_member_display_name
-                    trgt_msg.author.chat_alias = target_log.slave_member_display_name
-                    trgt_msg.author.chat_uid = target_log.slave_member_uid
-                elif target_log.sent_to == 'master':
-                    trgt_msg.author = trgt_msg.chat
-=======
             if target and target_log is not None and target_channel == channel:
                 if target_log.pickle:
                     trgt_msg: ETMMsg = ETMMsg.unpickle(target_log.pickle, self.db)
                     trgt_msg.target = None
->>>>>>> 436785ae
                 else:
                     trgt_msg = ETMMsg()
                     trgt_msg.type = MsgType.Text
@@ -495,56 +449,8 @@
         """
         size = getattr(file_obj, "file_size", None)
         if size and size > telegram.constants.MAX_FILESIZE_DOWNLOAD:
-<<<<<<< HEAD
-            raise EFBMessageError(self._("Attachment is too large. Maximum is 20 MB. (AT01)"))
-        f = self.bot.get_file(file_id)
-        if not mime:
-            ext = os.path.splitext(f.file_path)[1]
-            mime = mimetypes.guess_type(f.file_path, strict=False)[0]
-        else:
-            ext = mimetypes.guess_extension(mime, strict=False)
-        file = tempfile.NamedTemporaryFile(suffix=ext)
-        full_path = file.name
-        f.download(out=file)
-        file.seek(0)
-        mime = getattr(file_obj, "mime_type", mime or magic.from_file(full_path, mime=True))
-        if type(mime) is bytes:
-            mime = mime.decode()
-        return file, mime, os.path.basename(full_path), full_path
-
-    def _download_gif(self, file: telegram.File, channel_id: str = "") -> Tuple[IO[bytes], str, str, str]:
-        """
-        Download and convert GIF image.
-
-        Args:
-            file: Telegram File object
-            channel_id: Destination channel ID of the message
-
-        Returns:
-            Tuple[IO[bytes], str, str, str]:
-                ``tempfile`` file-like object, MIME type, proposed file name
-        """
-        file, _, filename, path = self._download_file(file, 'video/mpeg')
-        gif_file = tempfile.NamedTemporaryFile(suffix='.gif')
-        v = VideoFileClip(path)
-        self.logger.info("Convert Telegram MP4 to GIF from "
-                         "channel %s with size %s", channel_id, v.size)
-        if channel_id == "blueset.wechat" and v.size[0] > 600:
-            # Workaround: Compress GIF for slave channel `blueset.wechat`
-            # TODO: Move this logic to `blueset.wechat` in the future
-            subprocess.Popen(
-                ["ffmpeg", "-y", "-i", path, '-vf', "scale=600:-2", gif_file.name],
-                bufsize=0
-            ).wait()
-        else:
-            v.write_gif(gif_file.name, program="ffmpeg")
-        file.close()
-        gif_file.seek(0)
-        return gif_file, "image/gif", os.path.basename(gif_file.name), gif_file.name
-=======
             size_str = humanize.naturalsize(size, binary=True)
             max_size_str = humanize.naturalsize(telegram.constants.MAX_FILESIZE_DOWNLOAD, binary=True)
             raise EFBMessageError(
                 self._("Attachment is too large ({size}). Maximum allowed by Telegram is {max_size}. (AT01)").format(
-                    size=size_str, max_size=max_size_str))
->>>>>>> 436785ae
+                    size=size_str, max_size=max_size_str))