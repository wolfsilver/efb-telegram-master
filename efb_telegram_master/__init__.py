# coding=utf-8

import html
import logging
import mimetypes
import pickle
from gettext import NullTranslations, translation
from typing import Optional, IO, List
from xmlrpc.server import SimpleXMLRPCServer

import telegram
import telegram.constants
import telegram.error
import telegram.ext
from PIL import Image
from pkg_resources import resource_filename
from telegram import Message, Update
from telegram.ext import CommandHandler, CallbackQueryHandler, CallbackContext, Filters
from ruamel.yaml import YAML

import ehforwarderbot
from ehforwarderbot import EFBChannel, EFBMsg, EFBStatus, coordinator, EFBChat
from ehforwarderbot import utils as efb_utils
from ehforwarderbot.constants import MsgType, ChannelType
from ehforwarderbot.exceptions import EFBException, EFBOperationNotSupported, EFBChatNotFound, \
    EFBMessageReactionNotPossible
from ehforwarderbot.status import EFBReactToMessage
from ehforwarderbot.types import ChatID, ModuleID, InstanceID, MessageID
from . import utils as etm_utils
from .__version__ import __version__
from .bot_manager import TelegramBotManager
from .chat_binding import ChatBindingManager
from .chat import ETMChat
from .commands import CommandsManager
from .db import DatabaseManager
from .master_message import MasterMessageProcessor
from .message import ETMMsg
from .rpc_utils import RPCUtilities
from .slave_message import SlaveMessageProcessor
from .utils import ExperimentalFlagsManager, EFBChannelChatIDStr
from .cache import LocalCache


class TelegramChannel(EFBChannel):
    """
    EFB Channel - Telegram (Master)
    Based on python-telegram-bot, Telegram Bot API

    Author: Eana Hufwe <https://github.com/blueset>

    Configuration file example:
        .. code-block:: yaml

            token: "12345678:1a2b3c4d5e6g7h8i9j"
            admins:
            - 102938475
            - 91827364
            flags:
                join_msg_threshold_secs: 10
                multiple_slave_chats: false
    """

    def get_chats(self) -> List[EFBChat]:
        raise EFBOperationNotSupported()

    def get_chat(self, chat_uid: ChatID, member_uid: Optional[ChatID] = None) -> EFBChat:
        raise EFBOperationNotSupported()

    def get_chat_picture(self, chat: EFBChat) -> IO[bytes]:
        raise EFBOperationNotSupported()

    # Meta Info
    channel_name = "Telegram Master"
    channel_emoji = "✈"
    channel_id = ModuleID("blueset.telegram")
    channel_type = ChannelType.Master
    supported_message_types = {MsgType.Text, MsgType.File, MsgType.Audio,
                               MsgType.Image, MsgType.Link, MsgType.Location,
                               MsgType.Sticker, MsgType.Video, MsgType.Animation}
    __version__ = __version__

    # Data
    _stop_polling = False
    timeout_count = 0

    # Constants
    config: dict

    # Translator
    translator: NullTranslations = translation("efb_telegram_master",
                                               resource_filename('efb_telegram_master', 'locale'),
                                               fallback=True)
    locale: Optional[str] = None

    # RPC server
    rpc_server: SimpleXMLRPCServer = None

    def __init__(self, instance_id: InstanceID = None):
        """
        Initialization.
        """
        super().__init__(instance_id)

        # Check PIL support for WebP
        Image.init()
        if 'WEBP' not in Image.ID:
            raise EFBException(self._("WebP support of Pillow is required.\n"
                                      "Please refer to Pillow Documentation for instructions.\n"
                                      "https://pillow.readthedocs.io/"))

        # Suppress debug logs from dependencies
        logging.getLogger('requests').setLevel(logging.CRITICAL)
        logging.getLogger('urllib3').setLevel(logging.CRITICAL)
        logging.getLogger('telegram.bot').setLevel(logging.CRITICAL)
        logging.getLogger('telegram.vendor.ptb_urllib3.urllib3.connectionpool').setLevel(logging.CRITICAL)

        # Set up logger
        self.logger: logging.Logger = logging.getLogger(__name__)

        # Load configs
        self.load_config()

        # Load predefined MIME types
        mimetypes.init(files=["mimetypes"])

        # Initialize managers
        self.flag: ExperimentalFlagsManager = ExperimentalFlagsManager(self)
        self.db: DatabaseManager = DatabaseManager(self)
        self.cache: LocalCache = LocalCache()
        self.bot_manager: TelegramBotManager = TelegramBotManager(self)
<<<<<<< HEAD
        self.voice_recognition: VoiceRecognitionManager = VoiceRecognitionManager(self)
=======
>>>>>>> 436785ae
        self.chat_binding: ChatBindingManager = ChatBindingManager(self)
        self.commands: CommandsManager = CommandsManager(self)
        self.master_messages: MasterMessageProcessor = MasterMessageProcessor(self)
        self.slave_messages: SlaveMessageProcessor = SlaveMessageProcessor(self)

        if not self.flag('auto_locale'):
            self.translator = translation("efb_telegram_master",
                                          resource_filename('efb_telegram_master', 'locale'),
                                          fallback=True)

        # Basic message handlers
        non_edit_filter = Filters.update.message | Filters.update.channel_post
        self.bot_manager.dispatcher.add_handler(
            CommandHandler("start", self.start, filters=non_edit_filter))
        self.bot_manager.dispatcher.add_handler(
            CommandHandler("help", self.help, filters=non_edit_filter))
        self.bot_manager.dispatcher.add_handler(
            CommandHandler("info", self.info, filters=non_edit_filter))
        self.bot_manager.dispatcher.add_handler(
            CallbackQueryHandler(self.void_callback_handler, pattern="void"))
        self.bot_manager.dispatcher.add_handler(
            CallbackQueryHandler(self.bot_manager.session_expired))
        self.bot_manager.dispatcher.add_handler(
            CommandHandler("react", self.react, filters=non_edit_filter)
        )

        self.bot_manager.dispatcher.add_error_handler(self.error)

        self.rpc_utilities = RPCUtilities(self)

    @property
    def _(self):
        return self.translator.gettext

    @property
    def ngettext(self):
        return self.translator.ngettext

    def load_config(self):
        """
        Load configuration from path specified by the framework.

        Configuration file is in YAML format.
        """
        config_path = efb_utils.get_config_path(self.channel_id)
        if not config_path.exists():
            raise FileNotFoundError(self._("Config File does not exist. ({path})").format(path=config_path))
        with config_path.open() as f:
            data = YAML().load(f)

            # Verify configuration
            if not isinstance(data.get('token', None), str):
                raise ValueError(self._('Telegram bot token must be a string'))
            if isinstance(data.get('admins', None), int):
                data['admins'] = [data['admins']]
            if isinstance(data.get('admins', None), str) and data['admins'].isdigit():
                data['admins'] = [int(data['admins'])]
            if not isinstance(data.get('admins', None), list) or len(data['admins']) < 1:
                raise ValueError(self._("Admins' user IDs must be a list of one number or more."))
            for i in range(len(data['admins'])):
                if isinstance(data['admins'][i], str) and data['admins'][i].isdigit():
                    data['admins'][i] = int(data['admins'][i])
                if not isinstance(data['admins'][i], int):
                    raise ValueError(self._('Admin ID is expected to be an int, but {data} is found.')
                                     .format(data=data['admins'][i]))

            self.config = data.copy()

    def info(self, update: Update, context: CallbackContext):
        """
        Show info of the current telegram conversation.
        Triggered by `/info`.
        """
        if update.message.chat.type != telegram.Chat.PRIVATE:  # Group message
            links = self.db.get_chat_assoc(master_uid=etm_utils.chat_id_to_str(self.channel_id, update.message.chat_id))
            if links:  # Linked chat
                msg = self._("The group {group_name} ({group_id}) is linked to:").format(
                    group_name=update.message.chat.title,
                    group_id=update.message.chat_id)
                for i in links:
                    channel_id, chat_id = etm_utils.chat_id_str_to_id(i)
                    d = self.chat_binding.get_chat_from_db(channel_id, chat_id)
                    if d:
                        msg += "\n- %s (%s:%s)" % (ETMChat(chat=d, db=self.db).full_name,
                                                   d.module_id, d.chat_uid)
                    else:
                        if channel_id not in coordinator.slaves:
                            msg += self._("\n- Unknown channel {channel_id}: {chat_id}").format(
                                channel_id=channel_id,
                                chat_id=chat_id
                            )
                        else:
                            msg += self._("\n- {channel_emoji} {channel_name}: Unknown chat ({chat_id})").format(
                                channel_emoji=coordinator.slaves[channel_id].channel_emoji,
                                channel_name=coordinator.slaves[channel_id].channel_name,
                                chat_id=chat_id
                            )
            else:
                msg = self._("The group {group_name} ({group_id}) is not linked to any remote chat. "
                             "To link one, use /link.").format(group_name=update.message.chat.title,
                                                               group_id=update.message.chat_id)
        elif update.effective_message.forward_from_chat and \
                update.effective_message.forward_from_chat.type == 'channel':  # Forwarded channel command.
            chat = update.effective_message.forward_from_chat
            links = self.db.get_chat_assoc(master_uid=etm_utils.chat_id_to_str(self.channel_id, chat.id))
            if links:  # Linked chat
                msg = self._("The channel {group_name} ({group_id}) is linked to:") \
                    .format(group_name=chat.title,
                            group_id=chat.id)
                for i in links:
                    channel_id, chat_id = etm_utils.chat_id_str_to_id(i)
                    d = self.chat_binding.get_chat_from_db(channel_id, chat_id)
                    if d:
                        msg += "\n- %s" % ETMChat(chat=d, db=self.db).full_name
                    else:
                        msg += self._("\n- {channel_emoji} {channel_name}: Unknown chat ({chat_id})").format(
                            channel_emoji=coordinator.slaves[channel_id].channel_emoji,
                            channel_name=coordinator.slaves[channel_id].channel_name,
                            chat_id=chat_id
                        )
            else:
                msg = self._("The channel {group_name} ({group_id}) is "
                             "not linked to any remote chat. ").format(group_name=chat.title,
                                                                       group_id=chat.id)
        else:  # Talking to the bot.
            msg = self.ngettext("This is EFB Telegram Master Channel {version}, running on EFB {fw_version}.\n"
                                "{count} slave channel activated:",
                                "This is EFB Telegram Master Channel {version}, running on EFB {fw_version}.\n"
                                "{count} slave channels activated:",
                                len(coordinator.slaves)).format(
                version=self.__version__, fw_version=ehforwarderbot.__version__, count=len(coordinator.slaves))
            for i in coordinator.slaves:
                msg += "\n- %s %s (%s, %s)" % (coordinator.slaves[i].channel_emoji,
                                               coordinator.slaves[i].channel_name,
                                               i, coordinator.slaves[i].__version__)
            if coordinator.middlewares:
                msg += self.ngettext("\n\n{count} middleware activated:", "\n\n{count} middlewares activated:",
                                     len(coordinator.middlewares)).format(count=len(coordinator.middlewares))
                for i in coordinator.middlewares:
                    msg += "\n- %s (%s, %s)" % (i.middleware_name, i.middleware_id, i.__version__)

        update.message.reply_text(msg)

    def start(self, update: Update, context: CallbackContext):
        """
        Process bot command `/start`.
        """
        if context.args:  # Group binding command
            if update.effective_message.chat.type != telegram.Chat.PRIVATE or \
                    (update.effective_message.forward_from_chat and
                     update.effective_message.forward_from_chat.type == telegram.Chat.CHANNEL):
                self.chat_binding.link_chat(update, context.args)
            else:
                self.bot_manager.send_message(update.effective_chat.id,
                                              self._('You cannot link remote chats to here. Please try again.'))
        else:
            txt = self._("This is EFB Telegram Master Channel.\n\n"
                         "To learn more, please visit https://github.com/blueset/efb-telegram-master .")
            self.bot_manager.send_message(update.effective_chat.id, txt)

    def react(self, update: Update, context: CallbackContext):
        """React to a message."""
        message: Message = update.effective_message

        reaction = None
        args = message.text and message.text.split(' ', 1)
        if args and len(args) > 1:
            reaction = args[1]

        if not message.reply_to_message:
            message.reply_html(self._("Reply to a message with this command and an emoji "
                                      "to send a reaction. "
                                      "Ex.: <code>/react 👍</code>.\n"
                                      "Send <code>/react -</code> to remove your reaction "
                                      "from a message."))
            return

        target: Message = update.message.reply_to_message
        msg_log = self.db.get_msg_log(master_msg_id=etm_utils.message_id_to_str(chat_id=target.chat_id,
                                                                                message_id=target.message_id))
        if msg_log is None:
            message.reply_text(self._("The message you replied to is not recorded in ETM database. "
                                      "You cannot react to this message."))
            return

        if not reaction:
            if msg_log.pickle is None:
                message.reply_text(self._("Reactors of this message are not recorded in database."))
                return
            msg_log_obj: ETMMsg = ETMMsg.unpickle(msg_log.pickle, self.db)
            reactors = msg_log_obj.reactions
            if not reactors:
                message.reply_html(self._("This message has no reactions yet. "
                                          "Reply to a message with this command and "
                                          "an emoji to send a reaction. "
                                          "Ex.: <code>/react 👍</code>."))
                return
            else:
                text = ""
                for key, values in reactors.items():
                    if not values:
                        continue
                    text += f"{key}:\n"
                    for j in values:
                        text += f"    {j.display_name}\n"
                text = text.strip()
                message.reply_text(text)
                return

        message_id = msg_log.slave_message_id
        channel_id, chat_uid = etm_utils.chat_id_str_to_id(msg_log.slave_origin_uid)

        if channel_id not in coordinator.slaves:
            message.reply_text(self._("The slave channel involved in this message ({}) is not available. "
                                      "You cannot react to this message.").format(channel_id))
            return

        channel = coordinator.slaves[channel_id]

        if channel.suggested_reactions is None:
            message.reply_html(self._("The channel involved in this message does not accept reactions. "
                                      "You cannot react to this message.").format(channel_id))
            return

        try:
            chat_obj = channel.get_chat(chat_uid)
        except EFBChatNotFound:
            message.reply_html(self._("The chat involved in this message ({}) is not found. "
                                      "You cannot react to this message.").format(channel_id))
            return

        if reaction == "-":
            reaction = None

        try:
            coordinator.send_status(EFBReactToMessage(chat=chat_obj, msg_id=message_id, reaction=reaction))
        except EFBOperationNotSupported:
            message.reply_text(self._("You cannot react anything to this message."))
            return
        except EFBMessageReactionNotPossible:
            prompt = self._("{} is not accepted as a reaction to this message.").format(reaction)
            if channel.suggested_reactions:
                prompt += "\n" + self._("You may want to try: {}").format(", ".join(channel.suggested_reactions[:10]))
            message.reply_text(prompt)
            return

    def help(self, update: Update, context: CallbackContext):
        txt = self._("EFB Telegram Master Channel\n"
                     "/link\n"
                     "    Link a remote chat to an empty Telegram group.\n"
                     "    Followed by a regular expression to filter results.\n"
                     "/chat\n"
                     "    Generate a chat head to start a conversation.\n"
                     "    Followed by a regular expression to filter results.\n"
                     "/extra\n"
                     "    List all additional features from slave channels.\n"
                     "/unlink_all\n"
                     "    Unlink all remote chats in this chat.\n"
                     "/info\n"
                     "    Show information of the current Telegram chat.\n"
                     "/react [emoji]\n"
                     "    React to a message with an emoji, or show a list of members reacted.\n"
                     "/update_info\n"
                     "    Update name and profile picture a linked Telegram group.\n"
                     "    Only works in singly linked group where the bot is an admin.\n"
                     "/recog\n"
                     "    Reply to a voice message to convert it to text.\n"
                     "    Followed by a language code to choose a specific language.\n"
                     "    You have to enable speech to text in the config file first.\n"
                     "/help\n"
                     "    Print this command list.")
        self.bot_manager.send_message(update.message.from_user.id, txt)

    def poll(self):
        """
        Message polling process.
        """
        self.bot_manager.polling()

    def error(self, update: Update, context: CallbackContext):
        """
        Print error to console, and send error message to first admin.
        Triggered by python-telegram-bot error callback.
        """
        error = context.error
        if "(409)" in str(error):
            msg = self._('Conflicted polling detected. If this error persists, '
                         'please ensure you are running only one instance of this Telegram bot.')
            self.logger.critical(msg)
            self.bot_manager.send_message(self.config['admins'][0], msg)
            return
        if "Invalid server response" in str(error) and not update:
            self.logger.error("Boom! Telegram API is no good. (Invalid server response.)")
            return
        try:
            raise error
        except telegram.error.Unauthorized:
            self.logger.error("The bot is not authorised to send update:\n%s\n%s", str(update), str(error))
        except telegram.error.BadRequest as e:
            if e.message == "Message is not modified" and update.callback_query:
                self.logger.error("Chill bro, don't click that fast.")
            else:
                self.logger.error("Message request is invalid.\n%s\n%s", str(update), str(error))
                self.bot_manager.send_message(self.config['admins'][0],
                                              self._("Message request is invalid.\n{error}\n"
                                                     "<code>{update}</code>").format(
                                                  error=html.escape(str(error)), update=html.escape(str(update))),
                                              parse_mode="HTML")
        except (telegram.error.TimedOut, telegram.error.NetworkError):
            self.timeout_count += 1
            self.logger.error("Poor internet connection detected.\n"
                              "Number of network error occurred since last startup: %s\n%s\nUpdate: %s",
                              self.timeout_count, str(error), str(update))
            if update is not None and isinstance(getattr(update, "message", None), telegram.Message):
                update.message.reply_text(self._("This message is not processed due to poor internet environment "
                                                 "of the server.\n"
                                                 "<code>{code}</code>").format(code=html.escape(str(error))),
                                          quote=True,
                                          parse_mode="HTML")

            timeout_interval = self.flag('network_error_prompt_interval')
            if timeout_interval > 0 and self.timeout_count % timeout_interval == 0:
                self.bot_manager.send_message(self.config['admins'][0],
                                              self.ngettext("<b>EFB Telegram Master channel</b>\n"
                                                            "You may have a poor internet connection on your server. "
                                                            "Currently {count} network error is detected.\n"
                                                            "For more details, please refer to the log.",
                                                            "<b>EFB Telegram Master channel</b>\n"
                                                            "You may have a poor internet connection on your server. "
                                                            "Currently {count} network errors are detected.\n"
                                                            "For more details, please refer to the log.",
                                                            self.timeout_count).format(
                                                  count=self.timeout_count),
                                              parse_mode="HTML")
        except telegram.error.ChatMigrated as e:
            new_id = e.new_chat_id
            old_id = update.message.chat_id
            count = 0
            for i in self.db.get_chat_assoc(master_uid=etm_utils.chat_id_to_str(self.channel_id, old_id)):
                self.logger.debug('Migrating slave chat %s from Telegram chat %s to %s.', i, old_id, new_id)
                self.db.remove_chat_assoc(slave_uid=i)
                self.db.add_chat_assoc(master_uid=etm_utils.chat_id_to_str(self.channel_id, new_id), slave_uid=i)
                count += 1
            self.bot_manager.send_message(
                new_id, self.ngettext("Chat migration detected.\n"
                                      "All {count} remote chat are now linked to this new group.",
                                      "Chat migration detected.\n"
                                      "All {count} remote chats are now linked to this new group.",
                                      count).format(count=count))
        except Exception as e:
            try:
                self.bot_manager.send_message(
                    self.config['admins'][0],
                    self._(
                        "EFB Telegram Master channel encountered error <code>{error}</code> "
                        "caused by update <code>{update}</code>.").format(
                        error=html.escape(str(error)),
                        update=html.escape(
                            str(update))),
                    parse_mode="HTML")
            except Exception as ex:
                self.logger.exception("Failed to send error message through Telegram: %s", ex)

            finally:
                self.logger.exception('Unhandled telegram bot error!\n'
                                      'Update %s caused error %s. Exception', update, error, e)

    def send_message(self, msg: EFBMsg) -> EFBMsg:
        return self.slave_messages.send_message(msg)

    def send_status(self, status: EFBStatus):
        return self.slave_messages.send_status(status)

    def get_message_by_id(self, chat: EFBChat,
                          msg_id: MessageID) -> Optional['EFBMsg']:
        origin_uid = etm_utils.chat_id_to_str(chat=chat)
        msg_log = self.db.get_msg_log(slave_origin_uid=origin_uid,
                                      slave_msg_id=msg_id)
        if msg_log is not None:
            if msg_log.pickle:
                return ETMMsg.unpickle(msg_log.pickle, self.db)
            else:
                # Pickled data is not recorded.
                raise EFBOperationNotSupported(self._("Message is not possible to be retrieved."))
        else:
            # Message is not found.
            return None

    def void_callback_handler(self, update: Update, context: CallbackContext):
        self.bot_manager.answer_callback_query(update.callback_query.id,
                                               text=self._("This button does nothing."),
                                               cache_time=180)

    def stop_polling(self):
        self.logger.debug("Gracefully stopping %s (%s).", self.channel_name, self.channel_id)
        self.rpc_utilities.shutdown()
        self.bot_manager.graceful_stop()
        self.master_messages.stop_worker()
        self.db.stop_worker()
        self.logger.debug("%s (%s) gracefully stopped.", self.channel_name, self.channel_id)<|MERGE_RESOLUTION|>--- conflicted
+++ resolved
@@ -128,10 +128,7 @@
         self.db: DatabaseManager = DatabaseManager(self)
         self.cache: LocalCache = LocalCache()
         self.bot_manager: TelegramBotManager = TelegramBotManager(self)
-<<<<<<< HEAD
         self.voice_recognition: VoiceRecognitionManager = VoiceRecognitionManager(self)
-=======
->>>>>>> 436785ae
         self.chat_binding: ChatBindingManager = ChatBindingManager(self)
         self.commands: CommandsManager = CommandsManager(self)
         self.master_messages: MasterMessageProcessor = MasterMessageProcessor(self)
