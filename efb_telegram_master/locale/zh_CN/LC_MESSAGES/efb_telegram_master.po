msgid ""
msgstr ""
"Project-Id-Version: ehforwarderbot\n"
"Report-Msgid-Bugs-To: \n"
<<<<<<< HEAD
"POT-Creation-Date: 2019-01-23 15:58-0800\n"
"PO-Revision-Date: 2019-01-23 23:58\n"
=======
"POT-Creation-Date: 2019-02-09 21:16-0800\n"
"PO-Revision-Date: 2019-02-10 05:16\n"
>>>>>>> b459629f
"Last-Translator: blueset <ilove@1a23.com>\n"
"Language-Team: Chinese Simplified\n"
"Language: zh_CN\n"
"MIME-Version: 1.0\n"
"Content-Type: text/plain; charset=UTF-8\n"
"Content-Transfer-Encoding: 8bit\n"
"Plural-Forms: nplurals=1; plural=0;\n"
"X-Generator: crowdin.com\n"
"X-Crowdin-Project: ehforwarderbot\n"
"X-Crowdin-Language: zh-CN\n"
"X-Crowdin-File: /EFBChannels/efb-telegram-master/efb_telegram_master/locale/efb_telegram_master.pot\n"

#: efb_telegram_master/slave_message.py:156
msgid "Unsupported type of message. (UT01)"
msgstr "不支持的消息类型。(UT01)"

#. TRANSLATORS: Flag for edited message, but cannot be edited on Telegram.
#: efb_telegram_master/slave_message.py:461
msgid "[edited]"
msgstr "[已编辑]"

#: efb_telegram_master/slave_message.py:464
msgid "Sent a location."
msgstr "发送了一个位置。"

#: efb_telegram_master/slave_message.py:496
#: efb_telegram_master/slave_message.py:502
msgid "(unsupported)"
msgstr ""

#: efb_telegram_master/slave_message.py:545
msgid "Message removed in remote chat."
msgstr "消息已从远端会话中移除。"

#: efb_telegram_master/slave_message.py:583
#, python-brace-format
msgid "Unknown message source ({0}):"
msgstr "未知消息来源 ({0})："

#: efb_telegram_master/__init__.py:109
msgid "WebP support of Pillow is required.\n"
"Please refer to Pillow Documentation for instructions.\n"
"https://pillow.readthedocs.io/"
msgstr "本程序依赖 Pillow 的 WebP 支持。\n"
"有关安装方法请参阅 Pillow 文档。\n"
"https://pillow.readthedocs.io/"

#: efb_telegram_master/__init__.py:173
#, python-brace-format
msgid "Config File does not exist. ({path})"
msgstr "缺少设置文件。({path})"

#: efb_telegram_master/__init__.py:179
msgid "Telegram bot token must be a string"
msgstr "Telegram bot token 必须为字符串"

#: efb_telegram_master/__init__.py:185
msgid "Admins' user IDs must be a list of one number or more."
msgstr "管理员 ID 必须为一个或多个数字组成的列表。"

#: efb_telegram_master/__init__.py:190
#, python-brace-format
msgid "Admin ID is expected to be an int, but {data} is found."
msgstr "管理员 ID 应为整数，但被设置为 {data} 。"

#: efb_telegram_master/__init__.py:207
#, python-brace-format
msgid "The group {group_name} ({group_id}) is linked to:"
msgstr "群组 {group_name} ({group_id}) 已被绑定至："

<<<<<<< HEAD
#: efb_telegram_master/__init__.py:210
=======
#: efb_telegram_master/__init__.py:218
>>>>>>> b459629f
#, python-brace-format
msgid "\n"
"- Unknown channel {channel_id}: {chat_id}"
msgstr ""

<<<<<<< HEAD
#: efb_telegram_master/__init__.py:215 efb_telegram_master/__init__.py:238
=======
#: efb_telegram_master/__init__.py:223 efb_telegram_master/__init__.py:246
>>>>>>> b459629f
#, python-brace-format
msgid "\n"
"- {channel_emoji} {channel_name}: Unknown chat ({chat_id})"
msgstr "\n"
"- {channel_emoji} {channel_name}: 未知会话 ({chat_id})"

<<<<<<< HEAD
#: efb_telegram_master/__init__.py:221
=======
#: efb_telegram_master/__init__.py:229
>>>>>>> b459629f
#, python-brace-format
msgid "The group {group_name} ({group_id}) is not linked to any remote chat. To link one, use /link."
msgstr "群组 {group_name} ({group_id}) 尚未被绑定至任何会话。\n"
"请使用命令 /link 以绑定会话。"

<<<<<<< HEAD
#: efb_telegram_master/__init__.py:229
=======
#: efb_telegram_master/__init__.py:237
>>>>>>> b459629f
#, python-brace-format
msgid "The channel {group_name} ({group_id}) is linked to:"
msgstr "频道 {group_name}({group_id}) 已被绑定至："

<<<<<<< HEAD
#: efb_telegram_master/__init__.py:244
=======
#: efb_telegram_master/__init__.py:252
>>>>>>> b459629f
#, python-brace-format
msgid "The channel {group_name} ({group_id}) is not linked to any remote chat. "
msgstr "频道 {group_name}({group_id}) 尚未与任何会话绑定。 "

<<<<<<< HEAD
#: efb_telegram_master/__init__.py:248
=======
#: efb_telegram_master/__init__.py:256
>>>>>>> b459629f
#, python-brace-format
msgid "This is EFB Telegram Master Channel {version}.\n"
"{count} slave channel activated:"
msgid_plural "This is EFB Telegram Master Channel {version}.\n"
"{count} slave channels activated:"
msgstr[0] "该 EFB Telegram 主端版本为 {version}。检测到 {count} 个启用中的从端:"

<<<<<<< HEAD
#: efb_telegram_master/__init__.py:259
=======
#: efb_telegram_master/__init__.py:267
>>>>>>> b459629f
#, python-brace-format
msgid "\n\n"
"{count} middleware activated:"
msgid_plural "\n\n"
"{count} middlewares activated:"
msgstr[0] "\n\n"
"已启用 {count} 个中间件："

<<<<<<< HEAD
#: efb_telegram_master/__init__.py:282
msgid "You cannot link remote chats to here. Please try again."
msgstr "无法将会话绑定至此，请重试。"

#: efb_telegram_master/__init__.py:284
=======
#: efb_telegram_master/__init__.py:290
msgid "You cannot link remote chats to here. Please try again."
msgstr "无法将会话绑定至此，请重试。"

#: efb_telegram_master/__init__.py:292
>>>>>>> b459629f
msgid "This is EFB Telegram Master Channel.\n\n"
"To learn more, please visit https://github.com/blueset/efb-telegram-master ."
msgstr "这里是 EFB Telegram主端. \n\n"
"如需更多信息，请访问 https://github.com/blueset/efb-telegram-master 。"

<<<<<<< HEAD
#: efb_telegram_master/__init__.py:289
=======
#: efb_telegram_master/__init__.py:297
>>>>>>> b459629f
msgid "EFB Telegram Master Channel\n"
"/link\n"
"    Link a remote chat to an empty Telegram group.\n"
"    Followed by a regular expression to filter results.\n"
"/chat\n"
"    Generate a chat head to start a conversation.\n"
"    Followed by a regular expression to filter results.\n"
"/extra\n"
"    List all additional features from slave channels.\n"
"/unlink_all\n"
"    Unlink all remote chats in this chat.\n"
"/info\n"
"    Show information of the current Telegram chat.\n"
"/update_info\n"
"    Update name and profile picture a linked Telegram group.\n"
"    Only works in singly linked group where the bot is an admin.\n"
"/help\n"
"    Print this command list."
<<<<<<< HEAD
msgstr "EFB Telegram 主端 \n"
"/link\n"
"     将一个远端会话与一个空 Telegram 群组绑定。\n"
"     通过附加正则表达式来筛选结果。\n"
" /chat\n"
"     生成一个会话头以开始会话。\n"
"     通过附加正则表达式来筛选结果。\n"
"/extra\n"
"     列出所有由从端提供的附加功能。\n"
" /unlink_all\n"
"     断开该会话中的所有远程会话。\n"
" /info\n"
"     显示该 Telegram 会话的相关信息。\n"
" /update_info\n"
"     更新一个被绑定的Telegram群组的名称及头像。\n"
"     只对被单独绑定且Bot为管理员的群组有效。\n"
" /recog\n"
"     使用此命令回复语音消息以将其转换为文字消息。\n"
"     通过附加语言代码以选择语言。\n"
"     您必须事先于配置文件中开启该功能。\n"
" /help\n"
"     显示本帮助信息。"

#: efb_telegram_master/__init__.py:326
msgid "Conflicted polling detected. If this error persists, please ensure you are running only one instance of this Telegram bot."
msgstr "检测到冲突轮询。如果此错误持续存在，请确保该 Telegram bot 只存在一个运行实例。"

#: efb_telegram_master/__init__.py:344
=======
msgstr ""

#: efb_telegram_master/__init__.py:330
msgid "Conflicted polling detected. If this error persists, please ensure you are running only one instance of this Telegram bot."
msgstr "检测到冲突轮询。如果此错误持续存在，请确保该 Telegram bot 只存在一个运行实例。"

#: efb_telegram_master/__init__.py:348
>>>>>>> b459629f
#, python-brace-format
msgid "Message request is invalid.\n"
"{error}\n"
"<code>{update}</code>"
msgstr "无效的消息请求。\n"
"{error}\n"
"<code>{update}</code>"

<<<<<<< HEAD
#: efb_telegram_master/__init__.py:354
=======
#: efb_telegram_master/__init__.py:358
>>>>>>> b459629f
#, python-brace-format
msgid "This message is not processed due to poor internet environment of the server.\n"
"<code>{code}</code>"
msgstr "由于服务器网络环境较差，无法处理此消息。\n"
"<code>{code}</code>"

<<<<<<< HEAD
#: efb_telegram_master/__init__.py:363
=======
#: efb_telegram_master/__init__.py:367
>>>>>>> b459629f
#, python-brace-format
msgid "<b>EFB Telegram Master channel</b>\n"
"You may have a poor internet connection on your server. Currently {count} network error is detected.\n"
"For more details, please refer to the log."
msgid_plural "<b>EFB Telegram Master channel</b>\n"
"You may have a poor internet connection on your server. Currently {count} network errors are detected.\n"
"For more details, please refer to the log."
msgstr[0] "<b>EFB Telegram 主端</b>\n"
"您服务器的网络环境可能较差，目前已检测到 {count} 个网络问题。\n"
"如需更多信息，请查看日志。"

<<<<<<< HEAD
#: efb_telegram_master/__init__.py:383
=======
#: efb_telegram_master/__init__.py:387
>>>>>>> b459629f
#, python-brace-format
msgid "Chat migration detected.\n"
"All {count} remote chat are now linked to this new group."
msgid_plural "Chat migration detected.\n"
"All {count} remote chats are now linked to this new group."
msgstr[0] "检测到聊天迁移。\n"
"全部 {count} 个远程会话已绑定到新群组。"

<<<<<<< HEAD
#: efb_telegram_master/__init__.py:391
=======
#: efb_telegram_master/__init__.py:395
>>>>>>> b459629f
#, python-brace-format
msgid "EFB Telegram Master channel encountered error <code>{error}</code> caused by update <code>{update}</code>."
msgstr "EFB Telegram 主端遇到错误 <code>{error}</code>。\n"
"来自状态：<code>{update}</code>。"

#: efb_telegram_master/utils.py:33
#, python-brace-format
msgid "{0} is not a valid experimental flag"
msgstr "{0} 不是有效的实验性开关"

#: efb_telegram_master/voice_recognition.py:65
msgid "/recog lang_code\n"
"Reply to a voice with this command to recognize it.\n"
"examples:\n"
"/recog zh\n"
"/recog en-US\n\n"
"Supported languages:\n"
msgstr "/recog 语言代码\n"
"以此命令回复语音消息以进行识别。\n"
"用例：\n"
"/recog zh\n"
"/recog en-US\n\n\n"
"支持的语言：\n"

#: efb_telegram_master/voice_recognition.py:72
msgid "Reply only to a voice with this command to recognize it. (RS02)"
msgstr "请回复语音消息来进行识别。(RS02)"

#: efb_telegram_master/voice_recognition.py:76
msgid "Only voice shorter than 60s is supported. (RS04)"
msgstr "仅支持 60 秒或更短的语音消息。(RS04)"

#: efb_telegram_master/voice_recognition.py:90
#, python-brace-format
msgid "Results:\n"
"{0}"
msgstr "识别结果:\n"
"{0}"

#: efb_telegram_master/voice_recognition.py:134
#: efb_telegram_master/voice_recognition.py:136
#: efb_telegram_master/voice_recognition.py:155
#: efb_telegram_master/voice_recognition.py:191
#: efb_telegram_master/voice_recognition.py:195
#: efb_telegram_master/voice_recognition.py:216
#: efb_telegram_master/voice_recognition.py:221
msgid "ERROR!"
msgstr "错误!"

#: efb_telegram_master/voice_recognition.py:134
msgid "File must be a path string or a file object in `rb` mode."
msgstr "文件必须为路径字符串或是在 \"rb\" 模式下的文件对象。"

#: efb_telegram_master/voice_recognition.py:136
#: efb_telegram_master/voice_recognition.py:195
msgid "Invalid language."
msgstr "语言代码无效。"

#: efb_telegram_master/voice_recognition.py:191
msgid "File must be a path string."
msgstr "文件必须为路径字符串。"

#: efb_telegram_master/master_message.py:100
msgid "Error: No recipient specified.\n"
"Please reply to a previous message. (MS01)"
msgstr "错误: 未指定消息接收者。\n"
"请回复一条过去的消息。(MS01)"

#: efb_telegram_master/master_message.py:106
msgid "Error: No recipient specified.\n"
"Please reply to a previous message. (MS02)"
msgstr "错误: 未指定消息接收者。\n"
"请回复一条过去的消息。(MS02)"

#: efb_telegram_master/master_message.py:168
#: efb_telegram_master/master_message.py:212
msgid "Message is not found in database. Please try with another message. (UC07)"
msgstr "无法在数据库中找到该消息。\n"
"请对另一条消息重试。(UC07)"

#: efb_telegram_master/master_message.py:179
msgid "Message is not found in database. Please try with another one. (UC03)"
msgstr "无法在数据库中找到该消息。\n"
"请对另一条消息重试。(UC03)"

#: efb_telegram_master/master_message.py:183
msgid "Please reply to an incoming message. (UC04)"
msgstr "只能回复收到的消息。(UC04)"

#: efb_telegram_master/master_message.py:194
msgid "Message is not found in database. Please try with another one. (UC05)"
msgstr "无法在数据库中找到该消息。请对另一条消息重试。(UC05)"

#: efb_telegram_master/master_message.py:198
msgid "This group is linked to multiple remote chats. Please reply to an incoming message. To unlink all remote chats, please send /unlink_all . (UC06)"
msgstr "此群组绑定到到多个远程会话。请回复收到的消息。要取消所有远程会话的绑定，请发送 /unlink_all 。(UC06)"

#: efb_telegram_master/master_message.py:216
msgid "This group is not linked to any chat. (UC06)"
msgstr "此群组未绑定到任何会话。(UC06)"

#: efb_telegram_master/master_message.py:223
#, python-brace-format
msgid "Internal error: Channel \"{0}\" not found."
msgstr "内部错误：找不到信道「{0}」。"

#. TRANSLATORS: Message body text for location messages.
#: efb_telegram_master/master_message.py:352
msgid "Location"
msgstr ""

#: efb_telegram_master/master_message.py:365
#, python-brace-format
msgid "Message type {0} is not supported."
msgstr "不支持的消息类型：{0}"

#: efb_telegram_master/master_message.py:370
msgid "Chat is not found."
msgstr "聊天会话未找到。"

#: efb_telegram_master/master_message.py:372
msgid "Message type is not supported."
msgstr "不支持该消息类型。"

#: efb_telegram_master/master_message.py:374
msgid "Message editing is not supported.\n\n"
"{!s}"
msgstr ""

#: efb_telegram_master/master_message.py:376
msgid "Message is not sent.\n\n"
"{!r}"
msgstr "消息未发送。 \n\n"
"{!r}"

#: efb_telegram_master/master_message.py:435
msgid "Attachment is too large. Maximum is 20 MB. (AT01)"
msgstr "附件过大。请确保附件小于 20MB。(AT01)"

<<<<<<< HEAD
#: efb_telegram_master/bot_manager.py:59
msgid "Token is not properly defined."
msgstr "Token 配置不正确。"

#: efb_telegram_master/bot_manager.py:101
#: efb_telegram_master/bot_manager.py:140
msgid "Message is truncated due to its length. Full message is sent as attachment."
msgstr "消息由于过长而被截取。完整的消息将以附件发送。"

#: efb_telegram_master/bot_manager.py:212
msgid "Caption is truncated due to its length. Full message is sent as attachment."
msgstr "文字由于过长而被截取。完整内容将以附件发送。"

#: efb_telegram_master/bot_manager.py:362
msgid "Session expired. Please try again. (SE01)"
msgstr "消息已过期。请重试。(SE01)"

#: efb_telegram_master/bot_manager.py:414
=======
#: efb_telegram_master/bot_manager.py:116
#: efb_telegram_master/bot_manager.py:153
msgid "Message is truncated due to its length. Full message is sent as attachment."
msgstr "消息由于过长而被截取。完整的消息将以附件发送。"

#: efb_telegram_master/bot_manager.py:225
msgid "Caption is truncated due to its length. Full message is sent as attachment."
msgstr "文字由于过长而被截取。完整内容将以附件发送。"

#: efb_telegram_master/bot_manager.py:375
msgid "Session expired. Please try again. (SE01)"
msgstr "消息已过期。请重试。(SE01)"

#: efb_telegram_master/bot_manager.py:431
>>>>>>> b459629f
msgid "Empty attachment detected."
msgstr "发现了空附件。"

#: efb_telegram_master/chat_binding.py:287
#, python-brace-format
msgid "{0}: Linked"
msgstr "{0}: 绑定"

#: efb_telegram_master/chat_binding.py:288
#, python-brace-format
msgid "{0}: Muted"
msgstr "{0}: 屏蔽"

#: efb_telegram_master/chat_binding.py:289
#, python-brace-format
msgid "{0}: User"
msgstr "{0}：用户"

#: efb_telegram_master/chat_binding.py:290
#, python-brace-format
msgid "{0}: Group"
msgstr "{0}：群组"

#: efb_telegram_master/chat_binding.py:352
msgid "< Prev"
msgstr "< 上一页"

#: efb_telegram_master/chat_binding.py:354
#: efb_telegram_master/chat_binding.py:555
msgid "Cancel"
msgstr "取消"

#: efb_telegram_master/chat_binding.py:356
msgid "Next >"
msgstr "下一页 >"

#: efb_telegram_master/chat_binding.py:400
#: efb_telegram_master/chat_binding.py:682
msgid "Processing..."
msgstr "处理中…"

#: efb_telegram_master/chat_binding.py:403
msgid "This Telegram group is currently linked with..."
msgstr "该 Telegram 群组已绑定至…"

#: efb_telegram_master/chat_binding.py:405
msgid "Please choose the chat you want to link with..."
msgstr "请选择要绑定的会话…"

#: efb_telegram_master/chat_binding.py:406
#: efb_telegram_master/chat_binding.py:717
msgid "\n\n"
"Legend:\n"
msgstr "\n\n"
"图例:\n"

#: efb_telegram_master/chat_binding.py:445
#: efb_telegram_master/chat_binding.py:523
#: efb_telegram_master/chat_binding.py:746
msgid "Cancelled."
msgstr "已取消。"

#: efb_telegram_master/chat_binding.py:454
#, python-brace-format
msgid "Invalid parameter ({0}). (IP01)"
msgstr "无效的参数：({0})。(IP01)"

#: efb_telegram_master/chat_binding.py:463
#, python-brace-format
msgid "{alias} ({name})"
msgstr "{alias} ({name})"

#: efb_telegram_master/chat_binding.py:469
#, python-brace-format
msgid "You've selected chat {0}."
msgstr "你选择了会话 {0} 。"

#: efb_telegram_master/chat_binding.py:471
msgid "\n"
"This chat is currently muted."
msgstr "\n"
"该会话已处于免打扰中。"

#: efb_telegram_master/chat_binding.py:473
msgid "\n"
"This chat has already linked to Telegram."
msgstr "\n"
"该会话已被绑定至 Telegram。"

#: efb_telegram_master/chat_binding.py:474
msgid "\n"
"What would you like to do?\n\n"
"<i>* If the link button doesn't work for you, please try to link manually.</i>"
msgstr "\n"
"接下来要做什么？\n\n"
"<i>* 如果你无法使用绑定按钮，请尝试手动绑定。</i>"

#: efb_telegram_master/chat_binding.py:483
msgid "Relink"
msgstr "重新绑定"

<<<<<<< HEAD
#: efb_telegram_master/chat_binding.py:482
#: efb_telegram_master/chat_binding.py:489
msgid "Mute"
msgstr "免打扰"

=======
>>>>>>> b459629f
#: efb_telegram_master/chat_binding.py:485
msgid "Restore"
msgstr "还原"

#: efb_telegram_master/chat_binding.py:487
#: efb_telegram_master/chat_binding.py:490
msgid "Link"
msgstr "绑定"

#: efb_telegram_master/chat_binding.py:488
msgid "Unmute"
msgstr "解除免打扰"

#: efb_telegram_master/chat_binding.py:494
#, python-brace-format
msgid "Manual {link_or_relink}"
msgstr "手动{link_or_relink}"

#: efb_telegram_master/chat_binding.py:541
#, python-brace-format
msgid "To link {chat_display_name} manually, please:\n\n"
"1. Add me to the Telegram Group you want to link to.\n"
"2. Send the following code.\n\n"
"<code>/start {code}</code>\n\n"
"3. Then I would notify you if the chat is linked successfully.\n\n"
"<i>* To link a channel, send the code above to your channel, and forward it to the bot. Note that the bot will not process any message others sent in channels.</i>"
msgstr "若要手动对 {chat_display_name} 进行链接，请按以下步骤进行：\n\n"
"1. 将 Bot 添加至您想要绑定的 Telegram 群组;\n"
"2. 发送以下代码至群组中：\n\n"
"<code>/start {code}</code>\n\n"
"3. 若链接成功，你将会收到提示。\n\n"
"<i>* 若要绑定频道，请把上面的代码发送至你的频道，然后将该消息转发给 Bot。请注意，Bot 不会接收任何人发送至频道的消息。</i>"

#: efb_telegram_master/chat_binding.py:560
#, python-brace-format
msgid "Command '{command}' ({query}) is not recognised, please try again"
msgstr "未能成功识别命令 '{command}' ({query}) ，请重试。"

#: efb_telegram_master/chat_binding.py:571
msgid "Session expired or unknown parameter. (SE02)"
msgstr "会话过期或未知参数。(SE02)"

#: efb_telegram_master/chat_binding.py:583
#, python-brace-format
msgid "Trying to link chat {0}..."
msgstr "正在尝试绑定会话 {0}…"

#: efb_telegram_master/chat_binding.py:591
#, python-brace-format
msgid "Chat {0} is now linked."
msgstr "会话 {0} 已成功绑定。"

#: efb_telegram_master/chat_binding.py:612
msgid "No chat is linked to the group."
msgstr "尚无会话被绑定至该群组。"

#: efb_telegram_master/chat_binding.py:618
#, python-brace-format
msgid "All {0} chat has been unlinked from this group."
msgid_plural "All {0} chats has been unlinked from this group."
msgstr[0] "所有 {0} 个会话已从该群组解绑。"

#: efb_telegram_master/chat_binding.py:630
msgid "No chat is linked to the channel."
msgstr "尚无会话被绑定至该频道。"

#: efb_telegram_master/chat_binding.py:635
#, python-brace-format
msgid "All {0} chat has been unlinked from this channel."
msgid_plural "All {0} chats has been unlinked from this channel."
msgstr[0] "所有 {0} 个会话已从该频道解绑。"

#: efb_telegram_master/chat_binding.py:641
msgid "Send `/unlink_all` to a group to unlink all remote chats from it."
msgstr "将 \"/unlink_all\" 发送至一个群组, 以解绑所有绑定到该群组的会话。"

#: efb_telegram_master/chat_binding.py:692
#, python-brace-format
msgid "This group is linked to {0}Send a message to this group to deliver it to the chat.\n"
"Do NOT reply to this system message."
msgstr "该群组已与 {0} 绑定，向该群组发送消息以将其传至该会话中。\n"
"请 不要 回复该系统消息。"

#: efb_telegram_master/chat_binding.py:698
#, python-brace-format
msgid "This group is linked to an unknown chat ({chat_id}) on channel {channel_emoji} {channel_name}. Possibly you can no longer reach this chat. Send /unlink_all to unlink all chats from this group."
msgstr "该群组绑定到了来自 {channel_emoji} {channel_name} 的未知会话（{chat_id}）。或许该会话已不再存在。发送 /unlink_all 以解绑所有绑定至此的会话。"

#: efb_telegram_master/chat_binding.py:709
msgid "This Telegram group is linked to the following chats, choose one to start a conversation with."
msgstr "此 Telegram 群组已被绑定至以下会话，请选择其中一个来开始聊天。"

#: efb_telegram_master/chat_binding.py:755
#, python-brace-format
msgid "Invalid command. ({0})"
msgstr "无效命令。({0})"

#: efb_telegram_master/chat_binding.py:767
#, python-brace-format
msgid "Reply to this message to chat with {0}."
msgstr "回复该消息以与 {0} 对话。"

#: efb_telegram_master/chat_binding.py:808
msgid "Error: No recipient specified.\n"
"Please reply to a previous message, or choose a recipient:\n\n"
"Legend:\n"
msgstr "错误：未指定消息接收者。\n"
"请回复一条过去的消息，或选择一个收件人：\n\n"
"图例：\n"

#: efb_telegram_master/chat_binding.py:826
#, python-brace-format
msgid "Delivering the message to {0}"
msgstr "发送消息至 {0}"

#: efb_telegram_master/chat_binding.py:830
msgid "Error: No recipient specified.\n"
"Please reply to a previous message."
msgstr "错误：未指定消息接收者。\n"
"请回复一条过去的消息。"

#: efb_telegram_master/chat_binding.py:835
#, python-brace-format
msgid "Error: No recipient specified.\n"
"Please reply to a previous message.\n\n"
"Invalid parameter ({0})."
msgstr "错误：未指定消息接收者。\n"
"请回复一条过去的消息。\n\n"
"参数无效 ({0}) 。"

#: efb_telegram_master/chat_binding.py:848
msgid "Send /update_info in a group where this bot is a group admin to update group title and profile picture"
msgstr "将本 bot 设置为群组管理员，发送 /update_info 以更新群组名称和头像。"

#: efb_telegram_master/chat_binding.py:858
#, python-brace-format
msgid "This only works in a group linked with one chat. Currently {0} chat linked to this group."
msgid_plural "This only works in a group linked with one chat. Currently {0} chats linked to this group."
msgstr[0] "该指令只适用于单一绑定的群组。目前该群组已绑定了 {0} 个会话。"

#: efb_telegram_master/chat_binding.py:887
msgid "Chat information updated."
msgstr "会话信息已更新。"

#: efb_telegram_master/chat_binding.py:889
msgid "Channel linked is not found."
msgstr "绑定的从端不存在。"

#: efb_telegram_master/chat_binding.py:891
msgid "Chat linked is not found in channel."
msgstr "从端中未找到绑定的会话。"

#: efb_telegram_master/chat_binding.py:893
#, python-brace-format
msgid "Error occurred while update chat information.\n"
"{0}"
msgstr "更新会话信息时出现错误。\n"
"{0}"

#: efb_telegram_master/chat_binding.py:896
#, python-brace-format
msgid "Error occurred while update chat information. \n"
"{0}"
msgstr "更新会话信息时出现错误。\n"
"{0}"

#: efb_telegram_master/chat_binding.py:899
msgid "No profile picture provided from this chat."
msgstr "该会话没有头像。"

#: efb_telegram_master/commands.py:88
#, python-brace-format
msgid "Invalid parameter: {0}. (CE01)"
msgstr "参数无效: {0}。(CE01)"

#: efb_telegram_master/commands.py:93
#, python-brace-format
msgid "Index out of bound: {0}. (CE02)"
msgstr "索引越界：{0} (CE02)"

#: efb_telegram_master/commands.py:124
msgid "<i>Click the link next to the name for usage.</i>\n"
msgstr ""

#: efb_telegram_master/commands.py:133
msgid "No command found."
msgstr ""

#: efb_telegram_master/commands.py:138
msgid "Invalid module id ID. (XC03)"
msgstr ""

#: efb_telegram_master/commands.py:144
msgid "Command not found in selected module. (XC04)"
msgstr ""

#: efb_telegram_master/commands.py:167
msgid "Invalid module ID. (XC01)"
msgstr ""

#: efb_telegram_master/commands.py:175
msgid "Command not found in selected module. (XC02)"
msgstr ""

#: efb_telegram_master/commands.py:180
msgid "Please wait..."
msgstr "请稍等..."

#: efb_telegram_master/commands.py:188
msgid "Error: Command is not found in the channel.\n"
"Function: {channel_id}.{callable}\n"
"Arguments: {args!r}\n"
"Keyword Arguments: {kwargs!r}"
msgstr "错误：指令不存在。\n"
"函数：{channel_id}.{callable}\n"
"参数：{args!r}\n"
"关键词参数：{kwargs!r}"
<|MERGE_RESOLUTION|>--- conflicted
+++ resolved
@@ -2,13 +2,8 @@
 msgstr ""
 "Project-Id-Version: ehforwarderbot\n"
 "Report-Msgid-Bugs-To: \n"
-<<<<<<< HEAD
-"POT-Creation-Date: 2019-01-23 15:58-0800\n"
-"PO-Revision-Date: 2019-01-23 23:58\n"
-=======
 "POT-Creation-Date: 2019-02-09 21:16-0800\n"
 "PO-Revision-Date: 2019-02-10 05:16\n"
->>>>>>> b459629f
 "Last-Translator: blueset <ilove@1a23.com>\n"
 "Language-Team: Chinese Simplified\n"
 "Language: zh_CN\n"
@@ -79,60 +74,36 @@
 msgid "The group {group_name} ({group_id}) is linked to:"
 msgstr "群组 {group_name} ({group_id}) 已被绑定至："
 
-<<<<<<< HEAD
-#: efb_telegram_master/__init__.py:210
-=======
 #: efb_telegram_master/__init__.py:218
->>>>>>> b459629f
 #, python-brace-format
 msgid "\n"
 "- Unknown channel {channel_id}: {chat_id}"
 msgstr ""
 
-<<<<<<< HEAD
-#: efb_telegram_master/__init__.py:215 efb_telegram_master/__init__.py:238
-=======
 #: efb_telegram_master/__init__.py:223 efb_telegram_master/__init__.py:246
->>>>>>> b459629f
 #, python-brace-format
 msgid "\n"
 "- {channel_emoji} {channel_name}: Unknown chat ({chat_id})"
 msgstr "\n"
 "- {channel_emoji} {channel_name}: 未知会话 ({chat_id})"
 
-<<<<<<< HEAD
-#: efb_telegram_master/__init__.py:221
-=======
 #: efb_telegram_master/__init__.py:229
->>>>>>> b459629f
 #, python-brace-format
 msgid "The group {group_name} ({group_id}) is not linked to any remote chat. To link one, use /link."
 msgstr "群组 {group_name} ({group_id}) 尚未被绑定至任何会话。\n"
 "请使用命令 /link 以绑定会话。"
 
-<<<<<<< HEAD
-#: efb_telegram_master/__init__.py:229
-=======
 #: efb_telegram_master/__init__.py:237
->>>>>>> b459629f
 #, python-brace-format
 msgid "The channel {group_name} ({group_id}) is linked to:"
 msgstr "频道 {group_name}({group_id}) 已被绑定至："
 
-<<<<<<< HEAD
-#: efb_telegram_master/__init__.py:244
-=======
 #: efb_telegram_master/__init__.py:252
->>>>>>> b459629f
 #, python-brace-format
 msgid "The channel {group_name} ({group_id}) is not linked to any remote chat. "
 msgstr "频道 {group_name}({group_id}) 尚未与任何会话绑定。 "
 
-<<<<<<< HEAD
-#: efb_telegram_master/__init__.py:248
-=======
 #: efb_telegram_master/__init__.py:256
->>>>>>> b459629f
 #, python-brace-format
 msgid "This is EFB Telegram Master Channel {version}.\n"
 "{count} slave channel activated:"
@@ -140,11 +111,7 @@
 "{count} slave channels activated:"
 msgstr[0] "该 EFB Telegram 主端版本为 {version}。检测到 {count} 个启用中的从端:"
 
-<<<<<<< HEAD
-#: efb_telegram_master/__init__.py:259
-=======
 #: efb_telegram_master/__init__.py:267
->>>>>>> b459629f
 #, python-brace-format
 msgid "\n\n"
 "{count} middleware activated:"
@@ -153,29 +120,17 @@
 msgstr[0] "\n\n"
 "已启用 {count} 个中间件："
 
-<<<<<<< HEAD
-#: efb_telegram_master/__init__.py:282
-msgid "You cannot link remote chats to here. Please try again."
-msgstr "无法将会话绑定至此，请重试。"
-
-#: efb_telegram_master/__init__.py:284
-=======
 #: efb_telegram_master/__init__.py:290
 msgid "You cannot link remote chats to here. Please try again."
 msgstr "无法将会话绑定至此，请重试。"
 
 #: efb_telegram_master/__init__.py:292
->>>>>>> b459629f
 msgid "This is EFB Telegram Master Channel.\n\n"
 "To learn more, please visit https://github.com/blueset/efb-telegram-master ."
 msgstr "这里是 EFB Telegram主端. \n\n"
 "如需更多信息，请访问 https://github.com/blueset/efb-telegram-master 。"
 
-<<<<<<< HEAD
-#: efb_telegram_master/__init__.py:289
-=======
 #: efb_telegram_master/__init__.py:297
->>>>>>> b459629f
 msgid "EFB Telegram Master Channel\n"
 "/link\n"
 "    Link a remote chat to an empty Telegram group.\n"
@@ -194,36 +149,6 @@
 "    Only works in singly linked group where the bot is an admin.\n"
 "/help\n"
 "    Print this command list."
-<<<<<<< HEAD
-msgstr "EFB Telegram 主端 \n"
-"/link\n"
-"     将一个远端会话与一个空 Telegram 群组绑定。\n"
-"     通过附加正则表达式来筛选结果。\n"
-" /chat\n"
-"     生成一个会话头以开始会话。\n"
-"     通过附加正则表达式来筛选结果。\n"
-"/extra\n"
-"     列出所有由从端提供的附加功能。\n"
-" /unlink_all\n"
-"     断开该会话中的所有远程会话。\n"
-" /info\n"
-"     显示该 Telegram 会话的相关信息。\n"
-" /update_info\n"
-"     更新一个被绑定的Telegram群组的名称及头像。\n"
-"     只对被单独绑定且Bot为管理员的群组有效。\n"
-" /recog\n"
-"     使用此命令回复语音消息以将其转换为文字消息。\n"
-"     通过附加语言代码以选择语言。\n"
-"     您必须事先于配置文件中开启该功能。\n"
-" /help\n"
-"     显示本帮助信息。"
-
-#: efb_telegram_master/__init__.py:326
-msgid "Conflicted polling detected. If this error persists, please ensure you are running only one instance of this Telegram bot."
-msgstr "检测到冲突轮询。如果此错误持续存在，请确保该 Telegram bot 只存在一个运行实例。"
-
-#: efb_telegram_master/__init__.py:344
-=======
 msgstr ""
 
 #: efb_telegram_master/__init__.py:330
@@ -231,7 +156,6 @@
 msgstr "检测到冲突轮询。如果此错误持续存在，请确保该 Telegram bot 只存在一个运行实例。"
 
 #: efb_telegram_master/__init__.py:348
->>>>>>> b459629f
 #, python-brace-format
 msgid "Message request is invalid.\n"
 "{error}\n"
@@ -240,22 +164,14 @@
 "{error}\n"
 "<code>{update}</code>"
 
-<<<<<<< HEAD
-#: efb_telegram_master/__init__.py:354
-=======
 #: efb_telegram_master/__init__.py:358
->>>>>>> b459629f
 #, python-brace-format
 msgid "This message is not processed due to poor internet environment of the server.\n"
 "<code>{code}</code>"
 msgstr "由于服务器网络环境较差，无法处理此消息。\n"
 "<code>{code}</code>"
 
-<<<<<<< HEAD
-#: efb_telegram_master/__init__.py:363
-=======
 #: efb_telegram_master/__init__.py:367
->>>>>>> b459629f
 #, python-brace-format
 msgid "<b>EFB Telegram Master channel</b>\n"
 "You may have a poor internet connection on your server. Currently {count} network error is detected.\n"
@@ -267,11 +183,7 @@
 "您服务器的网络环境可能较差，目前已检测到 {count} 个网络问题。\n"
 "如需更多信息，请查看日志。"
 
-<<<<<<< HEAD
-#: efb_telegram_master/__init__.py:383
-=======
 #: efb_telegram_master/__init__.py:387
->>>>>>> b459629f
 #, python-brace-format
 msgid "Chat migration detected.\n"
 "All {count} remote chat are now linked to this new group."
@@ -280,11 +192,7 @@
 msgstr[0] "检测到聊天迁移。\n"
 "全部 {count} 个远程会话已绑定到新群组。"
 
-<<<<<<< HEAD
-#: efb_telegram_master/__init__.py:391
-=======
 #: efb_telegram_master/__init__.py:395
->>>>>>> b459629f
 #, python-brace-format
 msgid "EFB Telegram Master channel encountered error <code>{error}</code> caused by update <code>{update}</code>."
 msgstr "EFB Telegram 主端遇到错误 <code>{error}</code>。\n"
@@ -424,26 +332,6 @@
 msgid "Attachment is too large. Maximum is 20 MB. (AT01)"
 msgstr "附件过大。请确保附件小于 20MB。(AT01)"
 
-<<<<<<< HEAD
-#: efb_telegram_master/bot_manager.py:59
-msgid "Token is not properly defined."
-msgstr "Token 配置不正确。"
-
-#: efb_telegram_master/bot_manager.py:101
-#: efb_telegram_master/bot_manager.py:140
-msgid "Message is truncated due to its length. Full message is sent as attachment."
-msgstr "消息由于过长而被截取。完整的消息将以附件发送。"
-
-#: efb_telegram_master/bot_manager.py:212
-msgid "Caption is truncated due to its length. Full message is sent as attachment."
-msgstr "文字由于过长而被截取。完整内容将以附件发送。"
-
-#: efb_telegram_master/bot_manager.py:362
-msgid "Session expired. Please try again. (SE01)"
-msgstr "消息已过期。请重试。(SE01)"
-
-#: efb_telegram_master/bot_manager.py:414
-=======
 #: efb_telegram_master/bot_manager.py:116
 #: efb_telegram_master/bot_manager.py:153
 msgid "Message is truncated due to its length. Full message is sent as attachment."
@@ -458,7 +346,6 @@
 msgstr "消息已过期。请重试。(SE01)"
 
 #: efb_telegram_master/bot_manager.py:431
->>>>>>> b459629f
 msgid "Empty attachment detected."
 msgstr "发现了空附件。"
 
@@ -560,14 +447,6 @@
 msgid "Relink"
 msgstr "重新绑定"
 
-<<<<<<< HEAD
-#: efb_telegram_master/chat_binding.py:482
-#: efb_telegram_master/chat_binding.py:489
-msgid "Mute"
-msgstr "免打扰"
-
-=======
->>>>>>> b459629f
 #: efb_telegram_master/chat_binding.py:485
 msgid "Restore"
 msgstr "还原"
