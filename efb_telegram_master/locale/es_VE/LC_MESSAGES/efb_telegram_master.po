msgid ""
msgstr ""
"Project-Id-Version: ehforwarderbot\n"
"Report-Msgid-Bugs-To: \n"
<<<<<<< HEAD
"POT-Creation-Date: 2019-01-23 15:58-0800\n"
"PO-Revision-Date: 2019-01-23 23:58\n"
=======
"POT-Creation-Date: 2019-02-09 21:16-0800\n"
"PO-Revision-Date: 2019-02-10 05:16\n"
>>>>>>> b459629f
"Last-Translator: blueset <ilove@1a23.com>\n"
"Language-Team: Spanish, Venezuela\n"
"Language: es_VE\n"
"MIME-Version: 1.0\n"
"Content-Type: text/plain; charset=UTF-8\n"
"Content-Transfer-Encoding: 8bit\n"
"Plural-Forms: nplurals=2; plural=(n != 1);\n"
"X-Generator: crowdin.com\n"
"X-Crowdin-Project: ehforwarderbot\n"
"X-Crowdin-Language: es-VE\n"
"X-Crowdin-File: /EFBChannels/efb-telegram-master/efb_telegram_master/locale/efb_telegram_master.pot\n"

#: efb_telegram_master/slave_message.py:156
msgid "Unsupported type of message. (UT01)"
msgstr "Tipo de mensaje no soportado. (UT01)"

#. TRANSLATORS: Flag for edited message, but cannot be edited on Telegram.
#: efb_telegram_master/slave_message.py:461
msgid "[edited]"
msgstr "[edited]"

#: efb_telegram_master/slave_message.py:464
msgid "Sent a location."
msgstr ""

#: efb_telegram_master/slave_message.py:496
#: efb_telegram_master/slave_message.py:502
msgid "(unsupported)"
msgstr ""

#: efb_telegram_master/slave_message.py:545
msgid "Message removed in remote chat."
msgstr "Mensaje eliminado en el chat remoto."

#: efb_telegram_master/slave_message.py:583
#, python-brace-format
msgid "Unknown message source ({0}):"
msgstr "Origen de mensaje desconocido ({0}):"

#: efb_telegram_master/__init__.py:109
msgid "WebP support of Pillow is required.\n"
"Please refer to Pillow Documentation for instructions.\n"
"https://pillow.readthedocs.io/"
msgstr "Soporte WebP de Pillow es necesario.\n"
"Consulte la documentación para obtener instrucciones.Pillow\n"
"https://pillow.readthedocs.io/"

#: efb_telegram_master/__init__.py:173
#, python-brace-format
msgid "Config File does not exist. ({path})"
msgstr "El archivo de configuración no existe. ({ruta})"

#: efb_telegram_master/__init__.py:179
msgid "Telegram bot token must be a string"
msgstr "Telegram bot token debe ser una secuencia"

#: efb_telegram_master/__init__.py:185
msgid "Admins' user IDs must be a list of one number or more."
msgstr "Los ID de usuario de los administradores deben ser una lista de un número o más."

#: efb_telegram_master/__init__.py:190
#, python-brace-format
msgid "Admin ID is expected to be an int, but {data} is found."
msgstr "Se calcula que el ID de administrador es un int, pero {datos} se han encontrado."

#: efb_telegram_master/__init__.py:207
#, python-brace-format
msgid "The group {group_name} ({group_id}) is linked to:"
msgstr "El grupo {group_name} ({group_id}) esta vinculado:"

<<<<<<< HEAD
#: efb_telegram_master/__init__.py:210
=======
#: efb_telegram_master/__init__.py:218
>>>>>>> b459629f
#, python-brace-format
msgid "\n"
"- Unknown channel {channel_id}: {chat_id}"
msgstr ""

<<<<<<< HEAD
#: efb_telegram_master/__init__.py:215 efb_telegram_master/__init__.py:238
=======
#: efb_telegram_master/__init__.py:223 efb_telegram_master/__init__.py:246
>>>>>>> b459629f
#, python-brace-format
msgid "\n"
"- {channel_emoji} {channel_name}: Unknown chat ({chat_id})"
msgstr "\n"
"- {channel_emoji} {channel_emoji} {channel_name}: chat desconocido ({chat_id})"

<<<<<<< HEAD
#: efb_telegram_master/__init__.py:221
=======
#: efb_telegram_master/__init__.py:229
>>>>>>> b459629f
#, python-brace-format
msgid "The group {group_name} ({group_id}) is not linked to any remote chat. To link one, use /link."
msgstr "El grupo {group_name} ({group_id}) no está vinculado a ningún chat remoto. Para vincularlo, utilice /link."

<<<<<<< HEAD
#: efb_telegram_master/__init__.py:229
=======
#: efb_telegram_master/__init__.py:237
>>>>>>> b459629f
#, python-brace-format
msgid "The channel {group_name} ({group_id}) is linked to:"
msgstr "El canal {group_name} ({group_id}) está enlazado:"

<<<<<<< HEAD
#: efb_telegram_master/__init__.py:244
=======
#: efb_telegram_master/__init__.py:252
>>>>>>> b459629f
#, python-brace-format
msgid "The channel {group_name} ({group_id}) is not linked to any remote chat. "
msgstr "El canal {group_name} ({group_id}) no está vinculado a ningún chat remoto. "

<<<<<<< HEAD
#: efb_telegram_master/__init__.py:248
=======
#: efb_telegram_master/__init__.py:256
>>>>>>> b459629f
#, python-brace-format
msgid "This is EFB Telegram Master Channel {version}.\n"
"{count} slave channel activated:"
msgid_plural "This is EFB Telegram Master Channel {version}.\n"
"{count} slave channels activated:"
msgstr[0] "Esto es EFB Telegrama canal maestro {versión}.\n"
"{Count} canal esclavo activado:"
msgstr[1] "Esto es EFB Telegrama canal maestro {versión}.\n"
"{count} canal esclavo activado:"

<<<<<<< HEAD
#: efb_telegram_master/__init__.py:259
=======
#: efb_telegram_master/__init__.py:267
>>>>>>> b459629f
#, python-brace-format
msgid "\n\n"
"{count} middleware activated:"
msgid_plural "\n\n"
"{count} middlewares activated:"
msgstr[0] "\n\n"
"{count} middleware activado:\n"
"{count} middleware activado:"
msgstr[1] "\n\n"
"{count} middleware activado:\n"
"{count} middleware activado:"

<<<<<<< HEAD
#: efb_telegram_master/__init__.py:282
msgid "You cannot link remote chats to here. Please try again."
msgstr "No se puede vincular a chats remoto aquí. Por favor, inténtelo de nuevo."

#: efb_telegram_master/__init__.py:284
=======
#: efb_telegram_master/__init__.py:290
msgid "You cannot link remote chats to here. Please try again."
msgstr "No se puede vincular a chats remoto aquí. Por favor, inténtelo de nuevo."

#: efb_telegram_master/__init__.py:292
>>>>>>> b459629f
msgid "This is EFB Telegram Master Channel.\n\n"
"To learn more, please visit https://github.com/blueset/efb-telegram-master ."
msgstr "Esto es EFB Telegrama canal maestro.\n"
"Para obtener más información, visite https://github.com/blueset/efb-telegram-master ."

<<<<<<< HEAD
#: efb_telegram_master/__init__.py:289
=======
#: efb_telegram_master/__init__.py:297
>>>>>>> b459629f
msgid "EFB Telegram Master Channel\n"
"/link\n"
"    Link a remote chat to an empty Telegram group.\n"
"    Followed by a regular expression to filter results.\n"
"/chat\n"
"    Generate a chat head to start a conversation.\n"
"    Followed by a regular expression to filter results.\n"
"/extra\n"
"    List all additional features from slave channels.\n"
"/unlink_all\n"
"    Unlink all remote chats in this chat.\n"
"/info\n"
"    Show information of the current Telegram chat.\n"
"/update_info\n"
"    Update name and profile picture a linked Telegram group.\n"
"    Only works in singly linked group where the bot is an admin.\n"
"/help\n"
"    Print this command list."
<<<<<<< HEAD
msgstr "Canal Maestro de Telegramas EFB\n"
"/enlace\n"
"    Vincular un chat remoto a un grupo de telegramas vacío.\n"
"    Seguido de una expresión regular para filtrar los resultados.\n"
"/chat\n"
"    Genere un chat head para iniciar una conversación.\n"
"    Seguido de una expresión regular para filtrar los resultados.\n"
"/extra\n"
"    Lista todas las características adicionales de los canales esclavos.\n"
"/unlink_all\n"
"    Desconectar todos los chats remotos en este chat.\n"
"/info\n"
"    Mostrar información del chat de telegramas actual.\n"
"/actualización_info\n"
"    Actualice el nombre y la imagen de perfil de un grupo de telegramas vinculado.\n"
"    Solo trabaja en un solo grupo donde el bot es administrador.\n"
"/recog\n"
"    Responda a un mensaje de voz para convertirlo en texto."

#: efb_telegram_master/__init__.py:326
msgid "Conflicted polling detected. If this error persists, please ensure you are running only one instance of this Telegram bot."
msgstr "Se han detectado resultados en conflictivos. Si este error persiste, asegúrese de que está ejecutando sólo una copia de este bot de Telegram."

#: efb_telegram_master/__init__.py:344
=======
msgstr ""

#: efb_telegram_master/__init__.py:330
msgid "Conflicted polling detected. If this error persists, please ensure you are running only one instance of this Telegram bot."
msgstr "Se han detectado resultados en conflictivos. Si este error persiste, asegúrese de que está ejecutando sólo una copia de este bot de Telegram."

#: efb_telegram_master/__init__.py:348
>>>>>>> b459629f
#, python-brace-format
msgid "Message request is invalid.\n"
"{error}\n"
"<code>{update}</code>"
msgstr "La solicitud de mensaje no es válida\n"
"{error}\n"
"<code>{update}</code>"

<<<<<<< HEAD
#: efb_telegram_master/__init__.py:354
=======
#: efb_telegram_master/__init__.py:358
>>>>>>> b459629f
#, python-brace-format
msgid "This message is not processed due to poor internet environment of the server.\n"
"<code>{code}</code>"
msgstr "Este mensaje no se ha procesado debido a que el entorno de Internet del servidor es deficiente.\n"
"<code>{code}</code>"

<<<<<<< HEAD
#: efb_telegram_master/__init__.py:363
=======
#: efb_telegram_master/__init__.py:367
>>>>>>> b459629f
#, python-brace-format
msgid "<b>EFB Telegram Master channel</b>\n"
"You may have a poor internet connection on your server. Currently {count} network error is detected.\n"
"For more details, please refer to the log."
msgid_plural "<b>EFB Telegram Master channel</b>\n"
"You may have a poor internet connection on your server. Currently {count} network errors are detected.\n"
"For more details, please refer to the log."
msgstr[0] "<b>EFB Telegram Master canal</b>\n"
"Es posible que tenga una mala conexión a Internet en su servidor. Actualmente se detecta un error de red {count}.\n"
"Para más detalles, consulte el historial.\n"
"<b>EFB Telegram Master canal</b>\n"
"Es posible que tenga una mala conexión a Internet en su servidor. Actualmente se detecta un error de red {count}.\n"
"Para más detalles, consulte el historial."
msgstr[1] "<b>EFB Telegram Master canal</b>\n"
"Es posible que tenga una mala conexión a Internet en su servidor. Actualmente se detecta un error de red {count}.\n"
"Para más detalles, consulte el historial.\n"
"<b>EFB Telegram Master canal</b>\n"
"Es posible que tenga una mala conexión a Internet en su servidor. Actualmente se detecta un error de red {count}.\n"
"Para más detalles, consulte el historial."

<<<<<<< HEAD
#: efb_telegram_master/__init__.py:383
=======
#: efb_telegram_master/__init__.py:387
>>>>>>> b459629f
#, python-brace-format
msgid "Chat migration detected.\n"
"All {count} remote chat are now linked to this new group."
msgid_plural "Chat migration detected.\n"
"All {count} remote chats are now linked to this new group."
msgstr[0] "Migración de chat detectada. Todas las conversaciones remotas {count} están ahora vinculadas a este nuevo grupo."
msgstr[1] "Migración de chat detectada. Todas las conversaciones remotas {count} están ahora vinculadas a este nuevo grupo."

<<<<<<< HEAD
#: efb_telegram_master/__init__.py:391
=======
#: efb_telegram_master/__init__.py:395
>>>>>>> b459629f
#, python-brace-format
msgid "EFB Telegram Master channel encountered error <code>{error}</code> caused by update <code>{update}</code>."
msgstr "El canal maestro del telegrama EFB encontró error <code>{error}</code> causado por actualizar <code>{update}</code>."

#: efb_telegram_master/utils.py:33
#, python-brace-format
msgid "{0} is not a valid experimental flag"
msgstr "{0} no es una etiqueta de prueba válida"

#: efb_telegram_master/voice_recognition.py:65
msgid "/recog lang_code\n"
"Reply to a voice with this command to recognize it.\n"
"examples:\n"
"/recog zh\n"
"/recog en-US\n\n"
"Supported languages:\n"
msgstr "/recog lang_code\n"
"Responda a una llamada con este comando para reconocerla.\n"
"examples:\n"
"/recog zh\n"
"/recog en-US:\n"

#: efb_telegram_master/voice_recognition.py:72
msgid "Reply only to a voice with this command to recognize it. (RS02)"
msgstr "Responder sólo a una llamada con este comando para su reconocimiento.(RS02)"

#: efb_telegram_master/voice_recognition.py:76
msgid "Only voice shorter than 60s is supported. (RS04)"
msgstr "Sólo se admite la opción de tono inferior a 60 s. (RS04)"

#: efb_telegram_master/voice_recognition.py:90
#, python-brace-format
msgid "Results:\n"
"{0}"
msgstr "Resultado:\n"
"{0}"

#: efb_telegram_master/voice_recognition.py:134
#: efb_telegram_master/voice_recognition.py:136
#: efb_telegram_master/voice_recognition.py:155
#: efb_telegram_master/voice_recognition.py:191
#: efb_telegram_master/voice_recognition.py:195
#: efb_telegram_master/voice_recognition.py:216
#: efb_telegram_master/voice_recognition.py:221
msgid "ERROR!"
msgstr "ERROR!"

#: efb_telegram_master/voice_recognition.py:134
msgid "File must be a path string or a file object in `rb` mode."
msgstr ""

#: efb_telegram_master/voice_recognition.py:136
#: efb_telegram_master/voice_recognition.py:195
msgid "Invalid language."
msgstr "Lenguaje inválido."

#: efb_telegram_master/voice_recognition.py:191
msgid "File must be a path string."
msgstr ""

#: efb_telegram_master/master_message.py:100
msgid "Error: No recipient specified.\n"
"Please reply to a previous message. (MS01)"
msgstr "Error: No se especifica ningún destino.\n"
"Por favor, responda a un mensaje anterior. (MS01)"

#: efb_telegram_master/master_message.py:106
msgid "Error: No recipient specified.\n"
"Please reply to a previous message. (MS02)"
msgstr "Error: No se especifica ningún destino.\n"
"Por favor, responda a un mensaje anterior. (MS02)"

#: efb_telegram_master/master_message.py:168
#: efb_telegram_master/master_message.py:212
msgid "Message is not found in database. Please try with another message. (UC07)"
msgstr "El mensaje no se encuentra en la base de datos. Por favor, intente con otro mensaje. (UC07)"

#: efb_telegram_master/master_message.py:179
msgid "Message is not found in database. Please try with another one. (UC03)"
msgstr "El mensaje no se encuentra en la base de datos. Por favor, pruebe con otro. (UC03)"

#: efb_telegram_master/master_message.py:183
msgid "Please reply to an incoming message. (UC04)"
msgstr "Por favor, conteste a un mensaje recibido. (UC04)"

#: efb_telegram_master/master_message.py:194
msgid "Message is not found in database. Please try with another one. (UC05)"
msgstr "El mensaje no se encuentra en la base de datos. Por favor, pruebe con otro. (UC05)"

#: efb_telegram_master/master_message.py:198
msgid "This group is linked to multiple remote chats. Please reply to an incoming message. To unlink all remote chats, please send /unlink_all . (UC06)"
msgstr "Este grupo está vinculado a múltiples chats remotos. Por favor, conteste a un mensaje recibido. Para desvincular todos los chats remotos, envíe /unlink_all. (UC06)"

#: efb_telegram_master/master_message.py:216
msgid "This group is not linked to any chat. (UC06)"
msgstr "Este grupo no está vinculado a ningún chat. (UC06)"

#: efb_telegram_master/master_message.py:223
#, python-brace-format
msgid "Internal error: Channel \"{0}\" not found."
msgstr "Error interno. El canal \"{0}\" no se encuentra."

#. TRANSLATORS: Message body text for location messages.
#: efb_telegram_master/master_message.py:352
msgid "Location"
msgstr ""

#: efb_telegram_master/master_message.py:365
#, python-brace-format
msgid "Message type {0} is not supported."
msgstr "El tipo de mensajev{0} no es compatible."

#: efb_telegram_master/master_message.py:370
msgid "Chat is not found."
msgstr "No se encuentra el chat."

#: efb_telegram_master/master_message.py:372
msgid "Message type is not supported."
msgstr "El tipo de mensaje no es compatible."

#: efb_telegram_master/master_message.py:374
msgid "Message editing is not supported.\n\n"
"{!s}"
msgstr ""

#: efb_telegram_master/master_message.py:376
msgid "Message is not sent.\n\n"
"{!r}"
msgstr "El mensaje no es enviado.\n\n"
"{!r}"

#: efb_telegram_master/master_message.py:435
msgid "Attachment is too large. Maximum is 20 MB. (AT01)"
msgstr "El archivo adjunto es muy grande. El máximo es de 20 MB (AT01)"

<<<<<<< HEAD
#: efb_telegram_master/bot_manager.py:59
msgid "Token is not properly defined."
msgstr "El Token no es correctamente definido."

#: efb_telegram_master/bot_manager.py:101
#: efb_telegram_master/bot_manager.py:140
msgid "Message is truncated due to its length. Full message is sent as attachment."
msgstr "El mensaje se interrumpe debido a la longitud. Todo el mensaje es enviado como archivo adjunto."

#: efb_telegram_master/bot_manager.py:212
msgid "Caption is truncated due to its length. Full message is sent as attachment."
msgstr "El subtitulo se interrumpe debido a la longitud. Todo el mensaje es enviado como archivo adjunto."

#: efb_telegram_master/bot_manager.py:362
msgid "Session expired. Please try again. (SE01)"
msgstr "Su sesión ha expirado. Por favor inténtelo nuevamente. (SE01)"

#: efb_telegram_master/bot_manager.py:414
=======
#: efb_telegram_master/bot_manager.py:116
#: efb_telegram_master/bot_manager.py:153
msgid "Message is truncated due to its length. Full message is sent as attachment."
msgstr "El mensaje se interrumpe debido a la longitud. Todo el mensaje es enviado como archivo adjunto."

#: efb_telegram_master/bot_manager.py:225
msgid "Caption is truncated due to its length. Full message is sent as attachment."
msgstr "El subtitulo se interrumpe debido a la longitud. Todo el mensaje es enviado como archivo adjunto."

#: efb_telegram_master/bot_manager.py:375
msgid "Session expired. Please try again. (SE01)"
msgstr "Su sesión ha expirado. Por favor inténtelo nuevamente. (SE01)"

#: efb_telegram_master/bot_manager.py:431
>>>>>>> b459629f
msgid "Empty attachment detected."
msgstr "Archivo adjunto vacío detectado."

#: efb_telegram_master/chat_binding.py:287
#, python-brace-format
msgid "{0}: Linked"
msgstr "{0}: Vinculado"

#: efb_telegram_master/chat_binding.py:288
#, python-brace-format
msgid "{0}: Muted"
msgstr "{0}: En silencio"

#: efb_telegram_master/chat_binding.py:289
#, python-brace-format
msgid "{0}: User"
msgstr "{0}: Usuario"

#: efb_telegram_master/chat_binding.py:290
#, python-brace-format
msgid "{0}: Group"
msgstr "{0}: Grupo"

#: efb_telegram_master/chat_binding.py:352
msgid "< Prev"
msgstr "< Anterior"

#: efb_telegram_master/chat_binding.py:354
#: efb_telegram_master/chat_binding.py:555
msgid "Cancel"
msgstr "Cancelar"

#: efb_telegram_master/chat_binding.py:356
msgid "Next >"
msgstr "Siguiente >"

#: efb_telegram_master/chat_binding.py:400
#: efb_telegram_master/chat_binding.py:682
msgid "Processing..."
msgstr "En proceso..."

#: efb_telegram_master/chat_binding.py:403
msgid "This Telegram group is currently linked with..."
msgstr "Este grupo de Telegram está vinculado actualmente con..."

#: efb_telegram_master/chat_binding.py:405
msgid "Please choose the chat you want to link with..."
msgstr "Por favor escoge el chat que desea vincular con..."

#: efb_telegram_master/chat_binding.py:406
#: efb_telegram_master/chat_binding.py:717
msgid "\n\n"
"Legend:\n"
msgstr "\n\n"
"Leyenda:\n"

#: efb_telegram_master/chat_binding.py:445
#: efb_telegram_master/chat_binding.py:523
#: efb_telegram_master/chat_binding.py:746
msgid "Cancelled."
msgstr "Cancelado."

#: efb_telegram_master/chat_binding.py:454
#, python-brace-format
msgid "Invalid parameter ({0}). (IP01)"
msgstr "Parámetro invalido ({0}). (IP01)"

#: efb_telegram_master/chat_binding.py:463
#, python-brace-format
msgid "{alias} ({name})"
msgstr "{alias} ({name})"

#: efb_telegram_master/chat_binding.py:469
#, python-brace-format
msgid "You've selected chat {0}."
msgstr "Has seleccionado el chat {0}."

#: efb_telegram_master/chat_binding.py:471
msgid "\n"
"This chat is currently muted."
msgstr "\n"
"Este chat esta actualmente silenciado."

#: efb_telegram_master/chat_binding.py:473
msgid "\n"
"This chat has already linked to Telegram."
msgstr "\n"
"El chat se ha conectado a Telegram."

#: efb_telegram_master/chat_binding.py:474
msgid "\n"
"What would you like to do?\n\n"
"<i>* If the link button doesn't work for you, please try to link manually.</i>"
msgstr "\n"
"¿Que te gustaría hacer?\n\n"
"<i>* Si el botón del enlace no esta funcionando, por favor intente vincular manualmente. </i>"

#: efb_telegram_master/chat_binding.py:483
msgid "Relink"
msgstr "Volver a vincular"

#: efb_telegram_master/chat_binding.py:485
msgid "Restore"
msgstr "Restaurar"

#: efb_telegram_master/chat_binding.py:487
#: efb_telegram_master/chat_binding.py:490
msgid "Link"
msgstr "Enlace"

#: efb_telegram_master/chat_binding.py:488
msgid "Unmute"
msgstr "Desilenciado"

#: efb_telegram_master/chat_binding.py:494
#, python-brace-format
msgid "Manual {link_or_relink}"
msgstr "Manual {link_or_relink}"

#: efb_telegram_master/chat_binding.py:541
#, python-brace-format
msgid "To link {chat_display_name} manually, please:\n\n"
"1. Add me to the Telegram Group you want to link to.\n"
"2. Send the following code.\n\n"
"<code>/start {code}</code>\n\n"
"3. Then I would notify you if the chat is linked successfully.\n\n"
"<i>* To link a channel, send the code above to your channel, and forward it to the bot. Note that the bot will not process any message others sent in channels.</i>"
msgstr "Para vincular {chat_display_name} manualmente, por favor: \n\n"
"1. Agregame a el grupo de Telegram y al que quieras vincular también.\n"
"2. Envía el siguiente código.\n\n"
"<code>/ start {code}</code>\n\n"
"3. Entonces le notificare si el Chat esta correctamente vinculado.\n\n"
"<i>* Para vincular un canal, envía el código arriba de tu canal, y reenvialo a el bot. Tome en cuenta que el bot no va procesar ningún mensaje que otros envíen los diferentes canales.</i>"

#: efb_telegram_master/chat_binding.py:560
#, python-brace-format
msgid "Command '{command}' ({query}) is not recognised, please try again"
msgstr "El Comando '{command}' ({query}) no es reconocido, por favor intente mas tarde"

#: efb_telegram_master/chat_binding.py:571
msgid "Session expired or unknown parameter. (SE02)"
msgstr "Sesión caducada o el parámetro es desconocido. (SE02)"

#: efb_telegram_master/chat_binding.py:583
#, python-brace-format
msgid "Trying to link chat {0}..."
msgstr "Intentando vincular el chat {0}..."

#: efb_telegram_master/chat_binding.py:591
#, python-brace-format
msgid "Chat {0} is now linked."
msgstr "El chat {0} ahora esta vinculado."

#: efb_telegram_master/chat_binding.py:612
msgid "No chat is linked to the group."
msgstr "No hay chat vinculado al grupo."

#: efb_telegram_master/chat_binding.py:618
#, python-brace-format
msgid "All {0} chat has been unlinked from this group."
msgid_plural "All {0} chats has been unlinked from this group."
msgstr[0] "Todo el {0} chat ha sido desvinculado de este grupo."
msgstr[1] ""

#: efb_telegram_master/chat_binding.py:630
msgid "No chat is linked to the channel."
msgstr "No hay chat vinculado al canal."

#: efb_telegram_master/chat_binding.py:635
#, python-brace-format
msgid "All {0} chat has been unlinked from this channel."
msgid_plural "All {0} chats has been unlinked from this channel."
msgstr[0] "Todo el {0} chat ha sido desvinculado de este canal."
msgstr[1] "Todo el {0} chat ha sido desvinculado de este canal."

#: efb_telegram_master/chat_binding.py:641
msgid "Send `/unlink_all` to a group to unlink all remote chats from it."
msgstr "Envia a un grupo`/unlink_all` para desvincular todo los chats lejano de este."

#: efb_telegram_master/chat_binding.py:692
#, python-brace-format
msgid "This group is linked to {0}Send a message to this group to deliver it to the chat.\n"
"Do NOT reply to this system message."
msgstr "Este grupo es vinculado a {0} Envía un mensaje a este grupo para mandarlo al chat. NO responda este mensaje del sistema."

#: efb_telegram_master/chat_binding.py:698
#, python-brace-format
msgid "This group is linked to an unknown chat ({chat_id}) on channel {channel_emoji} {channel_name}. Possibly you can no longer reach this chat. Send /unlink_all to unlink all chats from this group."
msgstr "Este grupo esta vinculado a un chat desconocido ({chat_id}) en el canal {channel_emoji}{channel_name}. Posiblemente usted no pueda acceder a este chat. Envía /unlink_all para desvincular todos los chats de este grupo."

#: efb_telegram_master/chat_binding.py:709
msgid "This Telegram group is linked to the following chats, choose one to start a conversation with."
msgstr "Este grupo de Telegram es vinculado a los siguientes chats, elije uno para comenzar una conversación con."

#: efb_telegram_master/chat_binding.py:755
#, python-brace-format
msgid "Invalid command. ({0})"
msgstr "Comando invalido. ({0})"

#: efb_telegram_master/chat_binding.py:767
#, python-brace-format
msgid "Reply to this message to chat with {0}."
msgstr "Responder a este mensaje para empezar una conversación con {0}."

#: efb_telegram_master/chat_binding.py:808
msgid "Error: No recipient specified.\n"
"Please reply to a previous message, or choose a recipient:\n\n"
"Legend:\n"
msgstr "Error: El destinatario no esta especificado.\n"
"Por favor responda a un mensaje anterior, o escoja un destinatario:\n\n"
"Leyenda:\n"

#: efb_telegram_master/chat_binding.py:826
#, python-brace-format
msgid "Delivering the message to {0}"
msgstr "Entregando el mensaje a {0}"

#: efb_telegram_master/chat_binding.py:830
msgid "Error: No recipient specified.\n"
"Please reply to a previous message."
msgstr "Error: No hay un destino en especifico.\n"
"Por favor, responda a un mensaje anterior."

#: efb_telegram_master/chat_binding.py:835
#, python-brace-format
msgid "Error: No recipient specified.\n"
"Please reply to a previous message.\n\n"
"Invalid parameter ({0})."
msgstr "Error: No hay destinatario especificado.\n"
"Por favor responda a un mensaje anterior.\n\n"
"Parámetro no válido ({0})."

#: efb_telegram_master/chat_binding.py:848
msgid "Send /update_info in a group where this bot is a group admin to update group title and profile picture"
msgstr "Enviar /update_info en un grupo en donde el bot sea un administrador para actualizar el titulo y la imagen del perfil del grupo"

#: efb_telegram_master/chat_binding.py:858
#, python-brace-format
msgid "This only works in a group linked with one chat. Currently {0} chat linked to this group."
msgid_plural "This only works in a group linked with one chat. Currently {0} chats linked to this group."
msgstr[0] "Esto solo funciona en un grupo vinculado con un chat. Actualmente {0} el chat es vinculado a este grupo."
msgstr[1] ""

#: efb_telegram_master/chat_binding.py:887
msgid "Chat information updated."
msgstr "Información del chat actualizada."

#: efb_telegram_master/chat_binding.py:889
msgid "Channel linked is not found."
msgstr "El canal vinculado no ha sido encontrado."

#: efb_telegram_master/chat_binding.py:891
msgid "Chat linked is not found in channel."
msgstr "El chat vinculado no ha sido encontrado en el canal."

#: efb_telegram_master/chat_binding.py:893
#, python-brace-format
msgid "Error occurred while update chat information.\n"
"{0}"
msgstr "Error ocurrido al actualizar la información del chat.\n"
"{0}"

#: efb_telegram_master/chat_binding.py:896
#, python-brace-format
msgid "Error occurred while update chat information. \n"
"{0}"
msgstr "Error ocurrido al actualizar la información del chat.\n"
"{0}"

#: efb_telegram_master/chat_binding.py:899
msgid "No profile picture provided from this chat."
msgstr "No hay ninguna foto de perfil proporcionada de este chat."

#: efb_telegram_master/commands.py:88
#, python-brace-format
msgid "Invalid parameter: {0}. (CE01)"
msgstr "Parámetro inválido.{0}. (CE01)"

#: efb_telegram_master/commands.py:93
#, python-brace-format
msgid "Index out of bound: {0}. (CE02)"
msgstr "Indice fuera de límite: {0}. (CE02)"

#: efb_telegram_master/commands.py:124
msgid "<i>Click the link next to the name for usage.</i>\n"
msgstr ""

#: efb_telegram_master/commands.py:133
msgid "No command found."
msgstr ""
<<<<<<< HEAD

#: efb_telegram_master/commands.py:138
msgid "Invalid module id ID. (XC03)"
msgstr ""

=======

#: efb_telegram_master/commands.py:138
msgid "Invalid module id ID. (XC03)"
msgstr ""

>>>>>>> b459629f
#: efb_telegram_master/commands.py:144
msgid "Command not found in selected module. (XC04)"
msgstr ""

#: efb_telegram_master/commands.py:167
msgid "Invalid module ID. (XC01)"
msgstr ""

#: efb_telegram_master/commands.py:175
msgid "Command not found in selected module. (XC02)"
msgstr ""

#: efb_telegram_master/commands.py:180
msgid "Please wait..."
msgstr "Espere por favor..."

#: efb_telegram_master/commands.py:188
msgid "Error: Command is not found in the channel.\n"
"Function: {channel_id}.{callable}\n"
"Arguments: {args!r}\n"
"Keyword Arguments: {kwargs!r}"
msgstr "Error: Comando no encontrado en el canal.\n"
"Función: {channel_id}.{callable}\n"
"Argumentos de palabra clave: {args!r}"
<|MERGE_RESOLUTION|>--- conflicted
+++ resolved
@@ -2,13 +2,8 @@
 msgstr ""
 "Project-Id-Version: ehforwarderbot\n"
 "Report-Msgid-Bugs-To: \n"
-<<<<<<< HEAD
-"POT-Creation-Date: 2019-01-23 15:58-0800\n"
-"PO-Revision-Date: 2019-01-23 23:58\n"
-=======
 "POT-Creation-Date: 2019-02-09 21:16-0800\n"
 "PO-Revision-Date: 2019-02-10 05:16\n"
->>>>>>> b459629f
 "Last-Translator: blueset <ilove@1a23.com>\n"
 "Language-Team: Spanish, Venezuela\n"
 "Language: es_VE\n"
@@ -79,59 +74,35 @@
 msgid "The group {group_name} ({group_id}) is linked to:"
 msgstr "El grupo {group_name} ({group_id}) esta vinculado:"
 
-<<<<<<< HEAD
-#: efb_telegram_master/__init__.py:210
-=======
 #: efb_telegram_master/__init__.py:218
->>>>>>> b459629f
 #, python-brace-format
 msgid "\n"
 "- Unknown channel {channel_id}: {chat_id}"
 msgstr ""
 
-<<<<<<< HEAD
-#: efb_telegram_master/__init__.py:215 efb_telegram_master/__init__.py:238
-=======
 #: efb_telegram_master/__init__.py:223 efb_telegram_master/__init__.py:246
->>>>>>> b459629f
 #, python-brace-format
 msgid "\n"
 "- {channel_emoji} {channel_name}: Unknown chat ({chat_id})"
 msgstr "\n"
 "- {channel_emoji} {channel_emoji} {channel_name}: chat desconocido ({chat_id})"
 
-<<<<<<< HEAD
-#: efb_telegram_master/__init__.py:221
-=======
 #: efb_telegram_master/__init__.py:229
->>>>>>> b459629f
 #, python-brace-format
 msgid "The group {group_name} ({group_id}) is not linked to any remote chat. To link one, use /link."
 msgstr "El grupo {group_name} ({group_id}) no está vinculado a ningún chat remoto. Para vincularlo, utilice /link."
 
-<<<<<<< HEAD
-#: efb_telegram_master/__init__.py:229
-=======
 #: efb_telegram_master/__init__.py:237
->>>>>>> b459629f
 #, python-brace-format
 msgid "The channel {group_name} ({group_id}) is linked to:"
 msgstr "El canal {group_name} ({group_id}) está enlazado:"
 
-<<<<<<< HEAD
-#: efb_telegram_master/__init__.py:244
-=======
 #: efb_telegram_master/__init__.py:252
->>>>>>> b459629f
 #, python-brace-format
 msgid "The channel {group_name} ({group_id}) is not linked to any remote chat. "
 msgstr "El canal {group_name} ({group_id}) no está vinculado a ningún chat remoto. "
 
-<<<<<<< HEAD
-#: efb_telegram_master/__init__.py:248
-=======
 #: efb_telegram_master/__init__.py:256
->>>>>>> b459629f
 #, python-brace-format
 msgid "This is EFB Telegram Master Channel {version}.\n"
 "{count} slave channel activated:"
@@ -142,11 +113,7 @@
 msgstr[1] "Esto es EFB Telegrama canal maestro {versión}.\n"
 "{count} canal esclavo activado:"
 
-<<<<<<< HEAD
-#: efb_telegram_master/__init__.py:259
-=======
 #: efb_telegram_master/__init__.py:267
->>>>>>> b459629f
 #, python-brace-format
 msgid "\n\n"
 "{count} middleware activated:"
@@ -159,29 +126,17 @@
 "{count} middleware activado:\n"
 "{count} middleware activado:"
 
-<<<<<<< HEAD
-#: efb_telegram_master/__init__.py:282
-msgid "You cannot link remote chats to here. Please try again."
-msgstr "No se puede vincular a chats remoto aquí. Por favor, inténtelo de nuevo."
-
-#: efb_telegram_master/__init__.py:284
-=======
 #: efb_telegram_master/__init__.py:290
 msgid "You cannot link remote chats to here. Please try again."
 msgstr "No se puede vincular a chats remoto aquí. Por favor, inténtelo de nuevo."
 
 #: efb_telegram_master/__init__.py:292
->>>>>>> b459629f
 msgid "This is EFB Telegram Master Channel.\n\n"
 "To learn more, please visit https://github.com/blueset/efb-telegram-master ."
 msgstr "Esto es EFB Telegrama canal maestro.\n"
 "Para obtener más información, visite https://github.com/blueset/efb-telegram-master ."
 
-<<<<<<< HEAD
-#: efb_telegram_master/__init__.py:289
-=======
 #: efb_telegram_master/__init__.py:297
->>>>>>> b459629f
 msgid "EFB Telegram Master Channel\n"
 "/link\n"
 "    Link a remote chat to an empty Telegram group.\n"
@@ -200,32 +155,6 @@
 "    Only works in singly linked group where the bot is an admin.\n"
 "/help\n"
 "    Print this command list."
-<<<<<<< HEAD
-msgstr "Canal Maestro de Telegramas EFB\n"
-"/enlace\n"
-"    Vincular un chat remoto a un grupo de telegramas vacío.\n"
-"    Seguido de una expresión regular para filtrar los resultados.\n"
-"/chat\n"
-"    Genere un chat head para iniciar una conversación.\n"
-"    Seguido de una expresión regular para filtrar los resultados.\n"
-"/extra\n"
-"    Lista todas las características adicionales de los canales esclavos.\n"
-"/unlink_all\n"
-"    Desconectar todos los chats remotos en este chat.\n"
-"/info\n"
-"    Mostrar información del chat de telegramas actual.\n"
-"/actualización_info\n"
-"    Actualice el nombre y la imagen de perfil de un grupo de telegramas vinculado.\n"
-"    Solo trabaja en un solo grupo donde el bot es administrador.\n"
-"/recog\n"
-"    Responda a un mensaje de voz para convertirlo en texto."
-
-#: efb_telegram_master/__init__.py:326
-msgid "Conflicted polling detected. If this error persists, please ensure you are running only one instance of this Telegram bot."
-msgstr "Se han detectado resultados en conflictivos. Si este error persiste, asegúrese de que está ejecutando sólo una copia de este bot de Telegram."
-
-#: efb_telegram_master/__init__.py:344
-=======
 msgstr ""
 
 #: efb_telegram_master/__init__.py:330
@@ -233,7 +162,6 @@
 msgstr "Se han detectado resultados en conflictivos. Si este error persiste, asegúrese de que está ejecutando sólo una copia de este bot de Telegram."
 
 #: efb_telegram_master/__init__.py:348
->>>>>>> b459629f
 #, python-brace-format
 msgid "Message request is invalid.\n"
 "{error}\n"
@@ -242,22 +170,14 @@
 "{error}\n"
 "<code>{update}</code>"
 
-<<<<<<< HEAD
-#: efb_telegram_master/__init__.py:354
-=======
 #: efb_telegram_master/__init__.py:358
->>>>>>> b459629f
 #, python-brace-format
 msgid "This message is not processed due to poor internet environment of the server.\n"
 "<code>{code}</code>"
 msgstr "Este mensaje no se ha procesado debido a que el entorno de Internet del servidor es deficiente.\n"
 "<code>{code}</code>"
 
-<<<<<<< HEAD
-#: efb_telegram_master/__init__.py:363
-=======
 #: efb_telegram_master/__init__.py:367
->>>>>>> b459629f
 #, python-brace-format
 msgid "<b>EFB Telegram Master channel</b>\n"
 "You may have a poor internet connection on your server. Currently {count} network error is detected.\n"
@@ -278,11 +198,7 @@
 "Es posible que tenga una mala conexión a Internet en su servidor. Actualmente se detecta un error de red {count}.\n"
 "Para más detalles, consulte el historial."
 
-<<<<<<< HEAD
-#: efb_telegram_master/__init__.py:383
-=======
 #: efb_telegram_master/__init__.py:387
->>>>>>> b459629f
 #, python-brace-format
 msgid "Chat migration detected.\n"
 "All {count} remote chat are now linked to this new group."
@@ -291,11 +207,7 @@
 msgstr[0] "Migración de chat detectada. Todas las conversaciones remotas {count} están ahora vinculadas a este nuevo grupo."
 msgstr[1] "Migración de chat detectada. Todas las conversaciones remotas {count} están ahora vinculadas a este nuevo grupo."
 
-<<<<<<< HEAD
-#: efb_telegram_master/__init__.py:391
-=======
 #: efb_telegram_master/__init__.py:395
->>>>>>> b459629f
 #, python-brace-format
 msgid "EFB Telegram Master channel encountered error <code>{error}</code> caused by update <code>{update}</code>."
 msgstr "El canal maestro del telegrama EFB encontró error <code>{error}</code> causado por actualizar <code>{update}</code>."
@@ -431,26 +343,6 @@
 msgid "Attachment is too large. Maximum is 20 MB. (AT01)"
 msgstr "El archivo adjunto es muy grande. El máximo es de 20 MB (AT01)"
 
-<<<<<<< HEAD
-#: efb_telegram_master/bot_manager.py:59
-msgid "Token is not properly defined."
-msgstr "El Token no es correctamente definido."
-
-#: efb_telegram_master/bot_manager.py:101
-#: efb_telegram_master/bot_manager.py:140
-msgid "Message is truncated due to its length. Full message is sent as attachment."
-msgstr "El mensaje se interrumpe debido a la longitud. Todo el mensaje es enviado como archivo adjunto."
-
-#: efb_telegram_master/bot_manager.py:212
-msgid "Caption is truncated due to its length. Full message is sent as attachment."
-msgstr "El subtitulo se interrumpe debido a la longitud. Todo el mensaje es enviado como archivo adjunto."
-
-#: efb_telegram_master/bot_manager.py:362
-msgid "Session expired. Please try again. (SE01)"
-msgstr "Su sesión ha expirado. Por favor inténtelo nuevamente. (SE01)"
-
-#: efb_telegram_master/bot_manager.py:414
-=======
 #: efb_telegram_master/bot_manager.py:116
 #: efb_telegram_master/bot_manager.py:153
 msgid "Message is truncated due to its length. Full message is sent as attachment."
@@ -465,7 +357,6 @@
 msgstr "Su sesión ha expirado. Por favor inténtelo nuevamente. (SE01)"
 
 #: efb_telegram_master/bot_manager.py:431
->>>>>>> b459629f
 msgid "Empty attachment detected."
 msgstr "Archivo adjunto vacío detectado."
 
@@ -756,19 +647,11 @@
 #: efb_telegram_master/commands.py:133
 msgid "No command found."
 msgstr ""
-<<<<<<< HEAD
 
 #: efb_telegram_master/commands.py:138
 msgid "Invalid module id ID. (XC03)"
 msgstr ""
 
-=======
-
-#: efb_telegram_master/commands.py:138
-msgid "Invalid module id ID. (XC03)"
-msgstr ""
-
->>>>>>> b459629f
 #: efb_telegram_master/commands.py:144
 msgid "Command not found in selected module. (XC04)"
 msgstr ""
