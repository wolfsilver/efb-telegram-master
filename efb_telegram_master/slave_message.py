--- conflicted
+++ resolved
@@ -237,39 +237,6 @@
     def get_slave_msg_dest(self, msg: EFBMsg) -> Tuple[str, Optional[TelegramChatID]]:
         """Get the Telegram destination of a message with its header.
 
-<<<<<<< HEAD
-                    fileSize = os.path.getsize(msg.path)
-                    fileSize = round(fileSize/(1024*1024.0), 2)
-
-                    if fileSize > self.flag("img_min_file_size"):
-                        sendImageAsFile = True
-                    elif min_size > self.flag("img_min_size"):
-                        sendImageAsFile = True
-                    elif max_size > self.flag("img_max_size") and img_ratio > self.flag("img_size_ratio"):
-                        sendImageAsFile = True
-                    elif img_ratio >= self.flag("img_size_max_ratio"):
-                        sendImageAsFile = True
-                except Exception as e:
-                    pass
-                if self.flag("send_image_as_file") or sendImageAsFile:
-                    tg_msg = self.slave_message_file(msg, tg_dest, msg_template, old_msg_id, target_msg_id,
-                                                     reply_markup)
-                else:
-                    tg_msg = self.slave_message_image(msg, tg_dest, msg_template, old_msg_id, target_msg_id,
-                                                      reply_markup)
-            elif msg.type == MsgType.File:
-                tg_msg = self.slave_message_file(msg, tg_dest, msg_template, old_msg_id, target_msg_id, reply_markup)
-            elif msg.type == MsgType.Audio:
-                tg_msg = self.slave_message_audio(msg, tg_dest, msg_template, old_msg_id, target_msg_id, reply_markup)
-            elif msg.type == MsgType.Location:
-                tg_msg = self.slave_message_location(msg, tg_dest, msg_template, old_msg_id, target_msg_id,
-                                                     reply_markup)
-            elif msg.type == MsgType.Video:
-                tg_msg = self.slave_message_video(msg, tg_dest, msg_template, old_msg_id, target_msg_id, reply_markup)
-            elif msg.type == MsgType.Unsupported:
-                tg_msg = self.slave_message_unsupported(msg, tg_dest, msg_template, old_msg_id, target_msg_id,
-                                                        reply_markup)
-=======
         Returns:
             msg_template (str): header of the message.
             tg_dest (Optional[str]): Telegram destination chat, None if muted.
@@ -298,7 +265,6 @@
         if tg_chat:  # if this chat is linked
             if tg_chat == ETMChat.MUTE_CHAT_ID:
                 tg_dest = None
->>>>>>> 436785ae
             else:
                 tg_dest = int(utils.chat_id_str_to_id(tg_chat)[1])
 
