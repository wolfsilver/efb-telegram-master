--- conflicted
+++ resolved
@@ -366,28 +366,17 @@
 
         attributes: EFBMsgLinkAttribute = msg.attributes
 
-        # 需要@强制通知提醒
-        notice = ''
-        if attributes.notice:
-            notice += '<a href="tg://user?id=%s">' % self.channel.config['admins'][0]
-            notice += html.escape(self.bot.self.name)
-            notice += "</a>"
 
         thumbnail = urllib.parse.quote(attributes.image or "", safe="?=&#:/")
         thumbnail = "<a href=\"%s\">🔗</a>" % thumbnail if thumbnail else "🔗"
-<<<<<<< HEAD
 
         # 需要@强制通知提醒
         if attributes.notice:
             thumbnail = '<a href="tg://user?id=%s">🔗</a>' % self.channel.config['admins'][0]
         text = "%s <a href=\"%s\">%s</a>\n%s" % \
-=======
-        text = "%s <a href=\"%s\">%s</a>\n%s%s" % \
->>>>>>> ba416b90
                (thumbnail,
                 urllib.parse.quote(attributes.url, safe="?=&#:/"),
                 html.escape(attributes.title or attributes.url),
-                notice,
                 html.escape(attributes.description or ""))
         if msg.text:
             text += "\n\n" + msg.text
