# coding=utf-8

import html
import logging
import os
import tempfile
import traceback
import urllib.parse
from typing import Tuple, Optional, TYPE_CHECKING, List

import pydub
import telegram
import telegram.constants
import telegram.error
import telegram.ext
from telegram import Audio

from ehforwarderbot import EFBMsg, EFBStatus, coordinator
from ehforwarderbot.constants import MsgType, ChatType
from ehforwarderbot.exceptions import EFBMessageError
from ehforwarderbot.message import EFBMsgLinkAttribute, EFBMsgLocationAttribute, EFBMsgCommand
from ehforwarderbot.status import EFBChatUpdates, EFBMemberUpdates, EFBMessageRemoval
from . import utils, ETMChat
from .commands import ETMCommandMsgStorage
from .constants import Emoji
from .locale_mixin import LocaleMixin

if TYPE_CHECKING:
    from . import TelegramChannel
    from .bot_manager import TelegramBotManager
    from .db import DatabaseManager


class SlaveMessageProcessor(LocaleMixin):
    """Process messages as EFBMsg objects from slave channels."""

    def __init__(self, channel: 'TelegramChannel'):
        self.channel: 'TelegramChannel' = channel
        self.bot: 'TelegramBotManager' = self.channel.bot_manager
        self.logger: logging.Logger = logging.getLogger(__name__)
        self.flag: utils.ExperimentalFlagsManager = self.channel.flag
        self.db: 'DatabaseManager' = channel.db

    def send_message(self, msg: EFBMsg) -> EFBMsg:
        """
        Process a message from slave channel and deliver it to the user.

        Args:
            msg (EFBMsg): The message.
        """
        try:
            xid = msg.uid
            self.logger.debug("[%s] Slave message delivered to ETM.\n%s", xid, msg)

            chat_uid = utils.chat_id_to_str(chat=msg.chat)
            tg_chat = self.db.get_chat_assoc(slave_uid=chat_uid)
            if tg_chat:
                tg_chat = tg_chat[0]

            self.logger.debug("[%s] The message should deliver to %s", xid, tg_chat)

            if tg_chat == ETMChat.MUTE_CHAT_ID:
                self.logger.debug("[%s] Sender of the message is muted.", xid)
                return msg

            multi_slaves = False

            if tg_chat:
                slaves = self.db.get_chat_assoc(master_uid=tg_chat)
                if slaves and len(slaves) > 1:
                    multi_slaves = True
                    self.logger.debug("[%s] Sender is linked with other chats in a Telegram group.", xid)

            self.logger.debug("[%s] Message is in chat %s", xid, msg.chat)

            # Generate chat text template & Decide type target
            tg_dest = self.channel.config['admins'][0]
            if tg_chat:  # if this chat is linked
                tg_dest = int(utils.chat_id_str_to_id(tg_chat)[1])

            msg_template = self.generate_message_template(msg, tg_chat, multi_slaves)

            self.logger.debug("[%s] Message is sent to Telegram chat %s, with header \"%s\".",
                              xid, tg_dest, msg_template)

            # When editing message
            old_msg_id: Tuple[str, str] = None
            if msg.edit:
                old_msg = self.db.get_msg_log(slave_msg_id=msg.uid,
                                              slave_origin_uid=utils.chat_id_to_str(chat=msg.chat))
                if old_msg:

                    if old_msg.master_msg_id_alt:
                        old_msg_id = utils.message_id_str_to_id(old_msg.master_msg_id_alt)
                    else:
                        old_msg_id = utils.message_id_str_to_id(old_msg.master_msg_id)
                else:
                    self.logger.info('[%s] Was supposed to edit this message, '
                                     'but it does not exist in database. Sending new message instead.',
                                     msg.uid)

            # When targeting a message (reply to)
            target_msg_id: str = None
            if isinstance(msg.target, EFBMsg):
                self.logger.debug("[%s] Message is replying to %s.", msg.uid, msg.target)
                log = self.db.get_msg_log(
                    slave_msg_id=msg.target.uid,
                    slave_origin_uid=utils.chat_id_to_str(chat=msg.target.chat)
                )
                if not log:
                    self.logger.debug("[%s] Target message %s is not found in database.", msg.uid, msg.target)
                else:
                    self.logger.debug("[%s] Target message has database entry: %s.", msg.uid, log)
                    target_msg_id = utils.message_id_str_to_id(log.master_msg_id)
                    if not target_msg_id or target_msg_id[0] != str(tg_dest):
                        self.logger.error('[%s] Trying to reply to a message not from this chat. '
                                          'Message destination: %s. Target message: %s.',
                                          msg.uid, tg_dest, target_msg_id)
                        target_msg_id = None
                    else:
                        target_msg_id = target_msg_id[1]

            commands: Optional[List[EFBMsgCommand]] = None
            reply_markup: Optional[telegram.InlineKeyboardMarkup] = None
            if msg.commands:
                commands = msg.commands.commands
                buttons = []
                for i, ival in enumerate(commands):
                    buttons.append([telegram.InlineKeyboardButton(ival.name, callback_data=str(i))])
                reply_markup = telegram.InlineKeyboardMarkup(buttons)

            msg.text = msg.text or ""

            # Type dispatching
            if msg.type == MsgType.Text:
                tg_msg = self.slave_message_text(msg, tg_dest, msg_template, old_msg_id, target_msg_id, reply_markup)
            elif msg.type == MsgType.Link:
                tg_msg = self.slave_message_link(msg, tg_dest, msg_template, old_msg_id, target_msg_id, reply_markup)
            elif msg.type in [MsgType.Image, MsgType.Sticker]:
                tg_msg = self.slave_message_image(msg, tg_dest, msg_template, old_msg_id, target_msg_id, reply_markup)
            elif msg.type == MsgType.File:
                tg_msg = self.slave_message_file(msg, tg_dest, msg_template, old_msg_id, target_msg_id, reply_markup)
            elif msg.type == MsgType.Audio:
                tg_msg = self.slave_message_audio(msg, tg_dest, msg_template, old_msg_id, target_msg_id, reply_markup)
            elif msg.type == MsgType.Location:
                tg_msg = self.slave_message_location(msg, tg_dest, msg_template, old_msg_id, target_msg_id,
                                                     reply_markup)
            elif msg.type == MsgType.Video:
                tg_msg = self.slave_message_video(msg, tg_dest, msg_template, old_msg_id, target_msg_id, reply_markup)
            elif msg.type == MsgType.Unsupported:
                tg_msg = self.slave_message_unsupported(msg, tg_dest, msg_template, old_msg_id, target_msg_id,
                                                        reply_markup)
            else:
                self.bot.send_chat_action(tg_dest, telegram.ChatAction.TYPING)
                tg_msg = self.bot.send_message(tg_dest, prefix=msg_template,
                                               text=self._("Unsupported type of message. (UT01)"))

            if tg_msg and msg.commands:
                self.channel.commands.register_command(tg_msg, ETMCommandMsgStorage(
                    commands, coordinator.slaves[msg.chat.channel_id], msg_template, msg.text
                ))

            self.logger.debug("[%s] Message is sent to the user with telegram message id %s.%s.",
                              xid, tg_msg.chat.id, tg_msg.message_id)

            if not msg.author.is_system:
                msg_log = {"master_msg_id": utils.message_id_to_str(tg_msg.chat.id, tg_msg.message_id),
                           "text": msg.text or "Sent a %s." % msg.type,
                           "msg_type": msg.type,
                           "sent_to": "master" if msg.author.is_self else 'slave',
                           "slave_origin_uid": utils.chat_id_to_str(chat=msg.chat),
                           "slave_origin_display_name": msg.chat.chat_alias,
                           "slave_member_uid": msg.author.chat_uid if not msg.author.is_self else None,
                           "slave_member_display_name": msg.author.chat_alias if not msg.author.is_self else None,
                           "slave_message_id": msg.uid,
                           "update": msg.edit
                           }

                if old_msg_id and old_msg_id != tg_msg.message_id:
                    msg_log['master_msg_id'] = utils.message_id_to_str(*old_msg_id)
                    msg_log['master_msg_id_alt'] = utils.message_id_to_str(tg_msg.chat.id, tg_msg.message_id)

                # Store media related information to local database
                for tg_media_type in ('audio', 'animation', 'document', 'video', 'voice', 'video_note'):
                    attachment = getattr(tg_msg, tg_media_type, None)
                    if attachment:
                        msg_log.update(media_type=tg_media_type,
                                       file_id=attachment.file_id,
                                       mime=attachment.mime_type)
                        break
                if not msg_log.get('media_type', None):
                    if getattr(tg_msg, 'sticker', None):
                        msg_log.update(
                            media_type='sticker',
                            file_id=tg_msg.sticker.file_id,
                            mime='image/webp'
                        )
                    elif getattr(tg_msg, 'photo', None):
                        attachment = tg_msg.photo[-1]
                        msg_log.update(media_type=tg_media_type,
                                       file_id=attachment.file_id,
                                       mime='image')

                self.db.add_msg_log(**msg_log)
                self.logger.debug("[%s] Message inserted/updated to the database.", xid)
        except Exception as e:
            self.logger.error("[%s] Error occurred while processing message from slave channel.\nMessage: %s\n%s\n%s",
                              xid, repr(msg), repr(e), traceback.format_exc())

    def slave_message_text(self, msg: EFBMsg, tg_dest: str, msg_template: str,
                           old_msg_id: Optional[Tuple[str, str]] = None,
                           target_msg_id: Optional[str] = None,
                           reply_markup: Optional[telegram.ReplyMarkup] = None) -> telegram.Message:
        """
        Send message as text to Telegram.

        Args:
            msg (EFBMsg): Message
            tg_dest (str): Telegram Chat ID
            msg_template (str): Header of the message
            old_msg_id: Telegram message ID to edit
            target_msg_id: Telegram message ID to reply to
            reply_markup: Reply markup to be added to the message

        Returns:
            The telegram bot message object sent
        """
        self.logger.debug("[%s] Sending as a text message.", msg.uid)
        self.bot.send_chat_action(tg_dest, telegram.ChatAction.TYPING)

        # Join message is Deprecated from ETM v2.0.0a1
        #
        # join_msg_threshold_secs = self._flag('join_msg_threshold_secs', 15)
        #
        # Check if this message should append the previous one
        # Logic:
        #   1. Only append if the message is sent to linked chats
        #   2. Only append if flag ``join_msg_threshold_secs`` > 0
        #   3. Check for the previous non-system message in the Telegram chat sent by the bot
        #      Link if it is also a text message, sent by the same person from the same slave chat,
        #      within specified number of seconds away from this one.
        #
        # if tg_chat_assoced and join_msg_threshold_secs > 0:
        #     last_msg = self.db.get_last_msg_from_chat(tg_dest)
        #     if last_msg:
        #         if last_msg.msg_type == "Text":
        #             append_last_msg = str(last_msg.slave_origin_uid) == "%s.%s" % \
        #                               (msg.channel_id, msg.origin['uid']) \
        #                               and str(last_msg.master_msg_id).startswith(str(tg_dest) + ".") \
        #                               and last_msg.sent_to == "master"
        #             if msg.source == ChatType.Group:
        #                 append_last_msg &= str(last_msg.slave_member_uid) == str(msg.member['uid'])
        #             append_last_msg &= datetime.datetime.now() - last_msg.time <= datetime.timedelta(
        #                 seconds=join_msg_threshold_secs)
        #         else:
        #             append_last_msg = False
        #     else:
        #         append_last_msg = False
        #
        # if append_last_msg:
        #     self.logger.debug("[%s] Appending this message to the previous one.", msg.uid)
        #
        # if tg_chat_assoced and append_last_msg:
        #     self.logger.debug("[%s] Edit telegram message id: %s.\nPrevious message: %s",
        #                       msg.uid, last_msg.master_msg_id, last_msg.text)
        #     msg.text = "%s\n%s" % (last_msg.text, msg.text)
        #
        #     tg_msg = self.bot_edit_message_text(chat_id=tg_dest,
        #                                         message_id=last_msg.master_msg_id.split(".", 1)[1],
        #                                         text=msg.text, prefix=msg_template,
        #                                         parse_mode=parse_mode)
        # else:
        #     self.logger.debug("[%s] Sending as a new text message.", msg.uid)
        #     tg_msg = self.bot_send_message(tg_dest,
        #                                    text=msg.text, prefix=msg_template,
        #                                    parse_mode=parse_mode)
        #     self.logger.debug("[%s] New message is sent to Telegram:\n%s", msg.uid, tg_msg)
        #
        # self.logger.debug("[%s] Message is successfully processed as text message", msg.uid)
        # return tg_msg, append_last_msg

<<<<<<< HEAD
        parse_mode = "HTML"

        itext = msg.text

=======
        text = msg.text
        msg_template = html.escape(msg_template)
        
>>>>>>> ce9bddcc
        if msg.substitutions:
            ranges = sorted(msg.substitutions.keys())
            t = ""
            prev = 0
            for i in ranges:
<<<<<<< HEAD
                text += html.escape(itext[prev:i[0]])
                if msg.substitutions[i].is_self:
                    text += '<a href="tg://user?id=%s">' % self.channel.config['admins'][0]
                    text += html.escape(itext[i[0]:i[1]])
                    text += "</a>"
                else:
                    text += html.escape(itext[i[0]:i[1]])
                prev = i[1]
            text += html.escape(itext[prev:])
            itext = text
        elif itext:
            itext = html.escape(itext)

        if not old_msg_id:
            tg_msg = self.bot.send_message(tg_dest,
                                           text=itext, prefix=msg_template,
                                           parse_mode=parse_mode,
=======
                t += html.escape(text[prev:i[0]])
                if msg.substitutions[i].is_self:
                    t += '<a href="tg://user?id=%s">' % self.channel.config['admins'][0]
                    t += html.escape(text[i[0]:i[1]])
                    t += "</a>"
                else:
                    t += html.escape(text[i[0]:i[1]])
                prev = i[1]
            t += html.escape(text[prev:])
            text = t
        elif text:
            text = html.escape(text)

        if not old_msg_id:
            tg_msg = self.bot.send_message(tg_dest,
                                           text=text, prefix=msg_template,
                                           parse_mode='HTML',
>>>>>>> ce9bddcc
                                           reply_to_message_id=target_msg_id,
                                           reply_markup=reply_markup)
        else:
            # Cannot change reply_to_message_id when editing a message
            tg_msg = self.bot.edit_message_text(chat_id=old_msg_id[0],
                                                message_id=old_msg_id[1],
<<<<<<< HEAD
                                                text=itext, prefix=msg_template,
                                                parse_mode=parse_mode,
=======
                                                text=text, prefix=msg_template,
                                                parse_mode='HTML',
>>>>>>> ce9bddcc
                                                reply_markup=reply_markup)

        self.logger.debug("[%s] Processed and sent as text message", msg.uid)
        return tg_msg

    def slave_message_link(self, msg: EFBMsg, tg_dest: str, msg_template: str,
                           old_msg_id: Optional[Tuple[str, str]] = None,
                           target_msg_id: Optional[str] = None,
                           reply_markup: Optional[telegram.ReplyMarkup] = None) -> telegram.Message:
        self.bot.send_chat_action(tg_dest, telegram.ChatAction.TYPING)

        msg_template = html.escape(msg_template)

        attributes: EFBMsgLinkAttribute = msg.attributes

        thumbnail = urllib.parse.quote(attributes.image or "", safe="?=&#:/")
        thumbnail = "<a href=\"%s\">🔗</a>" % thumbnail if thumbnail else "🔗"
        text = "%s <a href=\"%s\">%s</a>\n%s" % \
               (thumbnail,
                urllib.parse.quote(attributes.url, safe="?=&#:/"),
                html.escape(attributes.title or attributes.url),
                html.escape(attributes.description or ""))
        if msg.text:
            text += "\n\n" + msg.text
        if old_msg_id:
            return self.bot.edit_message_text(text, chat_id=old_msg_id[0], message_id=old_msg_id[1],
                                              prefix=msg_template, parse_mode='HTML',
                                              reply_markup=reply_markup)
        else:
            return self.bot.send_message(chat_id=tg_dest,
                                         text=text,
                                         prefix=msg_template,
                                         parse_mode="HTML",
                                         reply_to_message_id=target_msg_id,
                                         reply_markup=reply_markup)

    def slave_message_image(self, msg: EFBMsg, tg_dest: str, msg_template: str,
                            old_msg_id: Optional[Tuple[str, str]] = None,
                            target_msg_id: Optional[str] = None,
                            reply_markup: Optional[telegram.ReplyMarkup] = None) -> telegram.Message:
        self.bot.send_chat_action(tg_dest, telegram.ChatAction.UPLOAD_PHOTO)
        self.logger.debug("[%s] Message is of %s type.\nPath: %s\nMIME: %s", msg.uid, msg.type, msg.path, msg.mime)
        if msg.path:
            self.logger.debug("[%s] Size of %s is %s.", msg.uid, msg.path, os.stat(msg.path).st_size)

        if not msg.text:
            if msg.type == MsgType.Image:
                msg.text = "sent a picture."
            elif msg.type == MsgType.Sticker:
                msg.text = "sent a sticker."
        try:
            if old_msg_id:
                if msg.edit_media:
                    self.bot.edit_message_media(chat_id=old_msg_id[0], message_id=old_msg_id[1], media=msg.file)
                return self.bot.edit_message_caption(chat_id=old_msg_id[0], message_id=old_msg_id[1],
                                                     prefix=msg_template, caption=msg.text)
            elif msg.mime == "image/gif":
                return self.bot.send_document(tg_dest, msg.file, prefix=msg_template, caption=msg.text,
                                              reply_to_message_id=target_msg_id,
                                              reply_markup=reply_markup)
            else:
                try:
                    return self.bot.send_photo(tg_dest, msg.file, prefix=msg_template, caption=msg.text,
                                               reply_to_message_id=target_msg_id,
                                               reply_markup=reply_markup)
                except telegram.error.BadRequest as e:
                    self.logger.error('[%s] Failed to send it as image, sending as document. Reason: %s', msg.uid, e)
                    return self.bot.send_document(tg_dest, msg.file, prefix=msg_template,
                                                  caption=msg.text, filename=msg.filename,
                                                  reply_to_message_id=target_msg_id,
                                                  reply_markup=reply_markup)
        finally:
            if msg.file:
                msg.file.close()

    def slave_message_file(self, msg: EFBMsg, tg_dest: str, msg_template: str,
                           old_msg_id: Optional[Tuple[str, str]] = None,
                           target_msg_id: Optional[str] = None,
                           reply_markup: Optional[telegram.ReplyMarkup] = None) -> telegram.Message:
        self.bot.send_chat_action(tg_dest, telegram.ChatAction.UPLOAD_DOCUMENT)
        if not msg.filename:
            file_name = os.path.basename(msg.path)
            msg.text = "sent a file."
        else:
            file_name = msg.filename
        try:
            if old_msg_id:
                if msg.edit_media:
                    self.bot.edit_message_media(chat_id=old_msg_id[0], message_id=old_msg_id[1], media=msg.file)
                return self.bot.edit_message_caption(chat_id=old_msg_id[0], message_id=old_msg_id[1],
                                                     prefix=msg_template, caption=msg.text)
            self.logger.debug("[%s] Uploading file %s (%s) as %s", msg.uid,
                              msg.file.name, msg.mime, file_name)
            return self.bot.send_document(tg_dest, msg.file,
                                          prefix=msg_template,
                                          caption=msg.text, filename=file_name,
                                          reply_to_message_id=target_msg_id,
                                          reply_markup=reply_markup)
        finally:
            msg.file.close()

    def slave_message_audio(self, msg: EFBMsg, tg_dest: str, msg_template: str,
                            old_msg_id: Optional[Tuple[str, str]] = None,
                            target_msg_id: Optional[str] = None,
                            reply_markup: Optional[telegram.ReplyMarkup] = None) -> telegram.Message:
        self.bot.send_chat_action(tg_dest, telegram.ChatAction.RECORD_AUDIO)
        msg.text = msg.text or ''
        self.logger.debug("[%s] Message is an audio file.", msg.uid)
        no_conversion = self.flag("no_conversion")
        try:
            if old_msg_id:
                if msg.edit_media:
                    self.bot.edit_message_media(chat_id=old_msg_id[0], message_id=old_msg_id[1], media=msg.file)
                return self.bot.edit_message_caption(chat_id=old_msg_id[0], message_id=old_msg_id[1],
                                                     prefix=msg_template, caption=msg.text)
            if no_conversion:
                self.logger.debug('[%s] This audio file is sent as a document without converting to OPUS.', msg.uid)
                self.logger.debug("[%s] MIME type reported by the message: %s", msg.uid, msg.mime)
                if msg.mime == "audio/mpeg":
                    tg_msg = self.bot.send_audio(tg_dest, msg.file, prefix=msg_template, caption=msg.text,
                                                 reply_to_message_id=target_msg_id, reply_markup=reply_markup)
                else:
                    tg_msg = self.bot.send_document(tg_dest, msg.file, prefix=msg_template, caption=msg.text,
                                                    reply_to_message_id=target_msg_id, reply_markup=reply_markup)
            else:
                with tempfile.NamedTemporaryFile() as f:
                    pydub.AudioSegment.from_file(msg.file).export(f, format="ogg", codec="libopus",
                                                                  parameters=['-vbr', 'on'])
                    tg_msg = self.bot.send_voice(tg_dest, f, prefix=msg_template, caption=msg.text,
                                                 reply_to_message_id=target_msg_id, reply_markup=reply_markup)
            return tg_msg
        finally:
            msg.file.close()

    def slave_message_location(self, msg: EFBMsg, tg_dest: str, msg_template: str,
                               old_msg_id: Optional[Tuple[str, str]] = None,
                               target_msg_id: Optional[str] = None,
                               reply_markup: Optional[telegram.ReplyMarkup] = None) -> telegram.Message:
        self.bot.send_chat_action(tg_dest, telegram.ChatAction.FIND_LOCATION)
        attributes: EFBMsgLocationAttribute = msg.attributes
        self.logger.info("[%s] Sending as a Telegram venue.\nlat: %s, long: %s\ntitle: %s\naddress: %s",
                         msg.uid,
                         attributes.latitude, attributes.longitude,
                         msg.text, msg_template)
        if old_msg_id and old_msg_id[0] == tg_dest:
            # TRANSLATORS: Flag for edited message, but cannot be edited on Telegram.
            msg_template += self._('[edited]')
            target_msg_id = target_msg_id or old_msg_id[1]
        return self.bot.send_venue(tg_dest, latitude=attributes.latitude,
                                   longitude=attributes.longitude, title=msg.text or self._("Sent a location."),
                                   address=msg_template, reply_to_message_id=target_msg_id,
                                   reply_markup=reply_markup)

    def slave_message_video(self, msg: EFBMsg, tg_dest: str, msg_template: str,
                            old_msg_id: Optional[Tuple[str, str]] = None,
                            target_msg_id: Optional[str] = None,
                            reply_markup: Optional[telegram.ReplyMarkup] = None) -> telegram.Message:
        self.bot.send_chat_action(tg_dest, telegram.ChatAction.UPLOAD_VIDEO)
        if not msg.text:
            msg.text = "sent a video."
        try:
            if old_msg_id:
                if msg.edit_media:
                    self.bot.edit_message_media(chat_id=old_msg_id[0], message_id=old_msg_id[1], media=msg.file)
                return self.bot.edit_message_caption(chat_id=old_msg_id[0], message_id=old_msg_id[1],
                                                     prefix=msg_template, caption=msg.text)
            return self.bot.send_video(tg_dest, msg.file, prefix=msg_template, caption=msg.text,
                                       reply_to_message_id=target_msg_id,
                                       reply_markup=reply_markup)
        finally:
            msg.file.close()

    def slave_message_unsupported(self, msg: EFBMsg, tg_dest: str, msg_template: str,
                                  old_msg_id: Optional[Tuple[str, str]] = None,
                                  target_msg_id: Optional[str] = None,
                                  reply_markup: Optional[telegram.ReplyMarkup] = None) -> telegram.Message:
        self.logger.debug("[%s] Sending as an unsupported message.", msg.uid)
        self.bot.send_chat_action(tg_dest, telegram.ChatAction.TYPING)

        if not old_msg_id:
            tg_msg = self.bot.send_message(tg_dest,
                                           text=msg.text, prefix=msg_template + " " + self._("(unsupported)"),
                                           reply_to_message_id=target_msg_id, reply_markup=reply_markup)
        else:
            # Cannot change reply_to_message_id when editing a message
            tg_msg = self.bot.edit_message_text(chat_id=old_msg_id[0],
                                                message_id=old_msg_id[1],
                                                text=msg.text, prefix=msg_template + " " + self._("(unsupported)"),
                                                reply_markup=reply_markup)

        self.logger.debug("[%s] Processed and sent as text message", msg.uid)
        return tg_msg

    def send_status(self, status: EFBStatus):
        if isinstance(status, EFBChatUpdates):
            self.logger.debug("Received chat updates from channel %s", status.channel)
            for i in status.removed_chats:
                self.db.delete_slave_chat_info(status.channel.channel_id, i)
            for i in status.new_chats + status.modified_chats:
                chat = status.channel.get_chat(i)
                self.db.set_slave_chat_info(slave_channel_name=status.channel.channel_name,
                                            slave_channel_emoji=status.channel.channel_emoji,
                                            slave_channel_id=status.channel.channel_id,
                                            slave_chat_name=chat.chat_name,
                                            slave_chat_alias=chat.chat_alias,
                                            slave_chat_type=chat.chat_type,
                                            slave_chat_uid=chat.chat_uid)
        elif isinstance(status, EFBMemberUpdates):
            self.logger.debug("Received member updates from channel %s about group %s",
                              status.channel, status.chat_id)
            self.logger.info('Currently group member info update is ignored.')
        elif isinstance(status, EFBMessageRemoval):
            self.logger.debug("Received message removal request from channel %s on message %s",
                              status.source_channel, status.message)

            chat_uid = utils.chat_id_to_str(chat=status.message.chat)
            tg_chat = self.db.get_chat_assoc(slave_uid=chat_uid)
            if tg_chat:
                tg_chat = tg_chat[0]

            # self.logger.debug(
            #     "[%s] The message should deliver to %s", status.message.uid, tg_chat)

            if tg_chat == ETMChat.MUTE_CHAT_ID:
                self.logger.debug(
                    "[%s] Sender of the message is muted.", status.message.uid)
                return

            old_msg = self.db.get_msg_log(
                slave_msg_id=status.message.uid,
                slave_origin_uid=chat_uid)
            if old_msg:
                old_msg_id: Tuple[str, str] = utils.message_id_str_to_id(old_msg.master_msg_id)
                if old_msg_id[0] == ETMChat.MUTE_CHAT_ID:
                    return
                self.logger.debug("Found message to delete in Telegram: %s.%s",
                                  *old_msg_id)
                try:
                    if not self.channel.flag('prevent_message_removal'):
                        self.bot.delete_message(*old_msg_id)
                        return
                except telegram.TelegramError:
                    pass
                self.bot.send_message(chat_id=old_msg_id[0],
                                      text=self._("Message removed in remote chat."),
                                      reply_to_message_id=old_msg_id[1])
            else:
                self.logger.info('Was supposed to delete a message, '
                                 'but it does not exist in database: %s', status)

        else:
            self.logger.error('Received an unknown type of update: %s', status)

    def generate_message_template(self, msg: EFBMsg, tg_chat, multi_slaves: bool) -> str:
        msg_prefix = ""  # For group member name
        if msg.chat.chat_type == ChatType.Group:
            self.logger.debug("[%s] Message is from a group. Sender: %s", msg.uid, msg.author)
            msg_prefix = ETMChat(chat=msg.author, db=self.db).display_name

        if tg_chat and not multi_slaves:  # if singly linked
            if msg_prefix:  # if group message
                msg_template = "%s:" % msg_prefix
            else:
                if msg.chat != msg.author:
                    msg_template = "%s:" % ETMChat(chat=msg.author, db=self.db).display_name
                else:
                    msg_template = ""
        elif msg.chat.chat_type == ChatType.User:
            emoji_prefix = msg.chat.channel_emoji + Emoji.get_source_emoji(msg.chat.chat_type)
            name_prefix = ETMChat(chat=msg.chat, db=self.db).display_name
            if msg.chat != msg.author:
                name_prefix += ", %s" % ETMChat(chat=msg.author, db=self.db).display_name
            msg_template = "%s %s:" % (emoji_prefix, name_prefix)
        elif msg.chat.chat_type == ChatType.Group:
            emoji_prefix = msg.chat.channel_emoji + Emoji.get_source_emoji(msg.chat.chat_type)
            name_prefix = ETMChat(chat=msg.chat, db=self.db).display_name
            msg_template = "%s %s [%s]:" % (emoji_prefix, msg_prefix, name_prefix)
        elif msg.chat.chat_type == ChatType.System:
            emoji_prefix = msg.chat.channel_emoji + Emoji.get_source_emoji(msg.chat.chat_type)
            name_prefix = ETMChat(chat=msg.chat, db=self.db).display_name
            msg_template = "%s %s:" % (emoji_prefix, name_prefix)
        else:
            msg_template = self._("Unknown message source ({0}):").format(msg.chat.chat_type)
        return msg_template<|MERGE_RESOLUTION|>--- conflicted
+++ resolved
@@ -279,40 +279,14 @@
         # self.logger.debug("[%s] Message is successfully processed as text message", msg.uid)
         # return tg_msg, append_last_msg
 
-<<<<<<< HEAD
-        parse_mode = "HTML"
-
-        itext = msg.text
-
-=======
         text = msg.text
         msg_template = html.escape(msg_template)
-        
->>>>>>> ce9bddcc
+
         if msg.substitutions:
             ranges = sorted(msg.substitutions.keys())
             t = ""
             prev = 0
             for i in ranges:
-<<<<<<< HEAD
-                text += html.escape(itext[prev:i[0]])
-                if msg.substitutions[i].is_self:
-                    text += '<a href="tg://user?id=%s">' % self.channel.config['admins'][0]
-                    text += html.escape(itext[i[0]:i[1]])
-                    text += "</a>"
-                else:
-                    text += html.escape(itext[i[0]:i[1]])
-                prev = i[1]
-            text += html.escape(itext[prev:])
-            itext = text
-        elif itext:
-            itext = html.escape(itext)
-
-        if not old_msg_id:
-            tg_msg = self.bot.send_message(tg_dest,
-                                           text=itext, prefix=msg_template,
-                                           parse_mode=parse_mode,
-=======
                 t += html.escape(text[prev:i[0]])
                 if msg.substitutions[i].is_self:
                     t += '<a href="tg://user?id=%s">' % self.channel.config['admins'][0]
@@ -330,20 +304,14 @@
             tg_msg = self.bot.send_message(tg_dest,
                                            text=text, prefix=msg_template,
                                            parse_mode='HTML',
->>>>>>> ce9bddcc
                                            reply_to_message_id=target_msg_id,
                                            reply_markup=reply_markup)
         else:
             # Cannot change reply_to_message_id when editing a message
             tg_msg = self.bot.edit_message_text(chat_id=old_msg_id[0],
                                                 message_id=old_msg_id[1],
-<<<<<<< HEAD
-                                                text=itext, prefix=msg_template,
-                                                parse_mode=parse_mode,
-=======
                                                 text=text, prefix=msg_template,
                                                 parse_mode='HTML',
->>>>>>> ce9bddcc
                                                 reply_markup=reply_markup)
 
         self.logger.debug("[%s] Processed and sent as text message", msg.uid)
