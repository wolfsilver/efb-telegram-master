# coding=utf-8

import base64
import logging
import html
import tempfile
import mimetypes
import os
import magic

from abc import ABC, abstractmethod
from collections import OrderedDict
from typing import Any, Dict, List, IO, Tuple, TYPE_CHECKING

import pydub
import requests
import telegram.ext

from ehforwarderbot import MsgType
from .locale_mixin import LocaleMixin

<<<<<<< HEAD
from ehforwarderbot.exceptions import EFBMessageError
=======

# TODO: Isolate voice recognition as middleware.
>>>>>>> ce9bddcc

if TYPE_CHECKING:
    from . import TelegramChannel
    from .bot_manager import TelegramBotManager


class VoiceRecognitionManager(LocaleMixin):
    """
    Methods related to voice recognition function of ETM.
    """

    voice_engines = []

    def __init__(self, channel: 'TelegramChannel'):
        """
        Load voice recognition engine objects with tokens into ``self.voice_engines``.

        Override this method with ``super`` to support other engines.

        Args:
             channel: The channel.
        """
        self.channel: 'TelegramChannel' = channel
        self.bot: 'TelegramBotManager' = self.channel.bot_manager
        self.logger: logging.Logger = logging.getLogger(__name__)

        self.bot.dispatcher.add_handler(
            telegram.ext.CommandHandler("recog", self.recognize_speech, pass_args=True))

        tokens: Dict[str, Any] = self.channel.config.get("speech_api", dict())
        self.voice_engines = []
        if "bing" in tokens:
            self.voice_engines.append(BingSpeech(self.channel, tokens['bing']))
        if "baidu" in tokens:
            self.voice_engines.append(BaiduSpeech(self.channel, tokens['baidu']))

    def _download_file(self, tg_msg, file_obj, mime=''):
        """
        Download media file from telegram platform.

        Args:
            tg_msg: Telegram message instance
            file_obj: File object
            mime: Type of message

        Returns:
            tuple of str[2]: Full path of the file, MIME type
        """


        size = getattr(file_obj, "file_size", None)
        file_id = file_obj.file_id
        if size and size > telegram.constants.MAX_FILESIZE_DOWNLOAD:
            raise EFBMessageError(
                self._("Attachment is too large. Maximum is 20 MB. (AT01)"))
        f = self.bot.get_file(file_id)

        # self.logger.log(99, 'f.file_path[%r]', f.file_path)
        if not mime:
            ext = os.path.splitext(f.file_path)[1]
            mime = mimetypes.guess_type(f.file_path, strict=False)[0]
        else:
            ext = mimetypes.guess_extension(mime, strict=False) or ".unknown"

        file = tempfile.NamedTemporaryFile(suffix=ext)
        full_path = file.name
        f.download(out=file)
        file.seek(0)

        mime = getattr(file_obj, "mime_type",
               mime or magic.from_file(full_path, mime=True))
        if type(mime) is bytes:
            mime = mime.decode()
        # self.logger.log(99, 'mime[%s], full_path[%s]', mime, full_path)
        return file, mime, os.path.basename(full_path)

    def recognize_speech(self, bot, update, args=[]):
        """
        Recognise voice message. Triggered by `/recog`.

        Args:
            bot: Telegram Bot instance
            update: Message update
            args: Arguments from message
        """

        if not getattr(update.message, "reply_to_message", None):
            text = self._("/recog lang_code\n"
                          "Reply to a voice with this command to recognize it.\n"
                          "examples:\n/recog zh\n/recog en-US\n\nSupported languages:\n")
            text += "\n".join("%s: %r" % (i.engine_name, i.lang_list) for i in self.voice_engines)
            return self.bot.reply_error(update, text)
        if not getattr(update.message.reply_to_message, "voice"):
            return self.bot.reply_error(update,
                                        self._("Reply only to a voice with this command "
                                               "to recognize it. (RS02)"))

        if update.message.reply_to_message.voice.duration > 60:
            return self.bot.reply_error(update, self._("Only voice shorter than 60s "
                                                       "is supported. (RS04)"))

        file, _, _ = self._download_file(update.message, update.message.reply_to_message.voice)

        results = OrderedDict()
        for i in self.voice_engines:
            results["%s (%s)" % (i.engine_name, args[0])] = i.recognize(file.name, args[0])

        msg = ""
        for i in results:
            msg += "\n<b>%s</b>:\n" % html.escape(i)
            for j in results[i]:
                msg += "%s\n" % html.escape(j)
        msg = self._("Results:\n{0}").format(msg)
        self.bot.send_message(update.message.reply_to_message.chat.id, msg,
                              reply_to_message_id=update.message.reply_to_message.message_id,
                              parse_mode=telegram.ParseMode.HTML)

        file.close()


class SpeechEngine(ABC):
    """Name of the speech recognition engine"""
    engine_name: str = __name__
    """List of languages codes supported"""
    lang_list: List[str] = []

    @abstractmethod
    def recognize(self, file: IO[bytes], lang: str):
        raise NotImplementedError()


class BaiduSpeech(SpeechEngine, LocaleMixin):
    key_dict = None
    access_token = None
    full_token = None
    engine_name = "Baidu"
    lang_list = ['zh', 'ct', 'en']

    def __init__(self, channel, key_dict):
        self.channel = channel
        self.key_dict = key_dict
        d = {
            "grant_type": "client_credentials",
            "client_id": key_dict['api_key'],
            "client_secret": key_dict['secret_key']
        }
        r = requests.post("https://openapi.baidu.com/oauth/2.0/token", data=d).json()
        self.access_token = r['access_token']
        self.full_token = r

    def recognize(self, file, lang):
        if hasattr(file, 'read'):
            pass
        elif isinstance(file, str):
            file = open(file, 'rb')
        else:
            return [self._("ERROR!"), self._("File must be a path string or a file object in `rb` mode.")]
        if lang.lower() not in self.lang_list:
            return [self._("ERROR!"), self._("Invalid language.")]

        audio = pydub.AudioSegment.from_file(file)
        audio = audio.set_frame_rate(16000)
        d = {
            "format": "pcm",
            "rate": 16000,
            "channel": 1,
            "cuid": "testing_user",
            "token": self.access_token,
            "lan": lang,
            "len": len(audio.raw_data),
            "speech": base64.b64encode(audio.raw_data).decode()
        }
        r = requests.post("http://vop.baidu.com/server_api", json=d)
        rjson = r.json()
        if rjson['err_no'] == 0:
            return rjson['result']
        else:
            return [self._("ERROR!"), rjson['err_msg']]


class BingSpeech(SpeechEngine, LocaleMixin):
    keys = None
    access_token = None
    engine_name = "Bing"
    lang_list = ['ar-EG', 'de-DE', 'en-US', 'es-ES', 'fr-FR',
                 'it-IT', 'ja-JP', 'pt-BR', 'ru-RU', 'zh-CN']

    @staticmethod
    def first(data, key):
        """
        Look for first element in a list that matches a criteria.

        Args:
            data (list): List of elements
            key (function with one argument that returns Boolean value):
                Function to decide if an element matches the criteria.

        Returns:
            The first element found, or ``None``.
        """
        for i in data:
            if key(i):
                return i
        return None

    def __init__(self, channel, keys):
        self.channel = channel
        self.keys = keys

    def recognize(self, path, lang):
        if isinstance(path, str):
            file = open(path, 'rb')
        else:
            return [self._("ERROR!"), self._("File must be a path string.")]
        if lang not in self.lang_list:
            lang = self.first(self.lang_list, lambda a: a.split('-')[0] == lang.split('-')[0])
            if lang not in self.lang_list:
                return [self._("ERROR!"), self._("Invalid language.")]

        with tempfile.NamedTemporaryFile() as f:
            audio = pydub.AudioSegment.from_file(file)
            audio = audio.set_frame_rate(16000)
            audio.export(f.name, format="wav")
            header = {
                "Ocp-Apim-Subscription-Key": self.keys,
                "Content-Type": "audio/wav; samplerate=16000"
            }
            d = {
                "language": lang,
                "format": "detailed",
            }
            f.seek(0)
            r = requests.post("https://speech.platform.bing.com/speech/recognition/conversation/cognitiveservices/v1",
                              params=d, data=f.read(), headers=header)

            try:
                rjson = r.json()
            except ValueError:
                return [self._("ERROR!"), r.text]

            if r.status_code == 200:
                return [i['Display'] for i in rjson['NBest']]
            else:
                return [self._("ERROR!"), r.text]<|MERGE_RESOLUTION|>--- conflicted
+++ resolved
@@ -19,12 +19,10 @@
 from ehforwarderbot import MsgType
 from .locale_mixin import LocaleMixin
 
-<<<<<<< HEAD
 from ehforwarderbot.exceptions import EFBMessageError
-=======
+
 
 # TODO: Isolate voice recognition as middleware.
->>>>>>> ce9bddcc
 
 if TYPE_CHECKING:
     from . import TelegramChannel
