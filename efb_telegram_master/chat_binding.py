# coding=utf-8

import html
import io
import logging
import re
import urllib.parse
from typing import Tuple, Dict, Optional, List, TYPE_CHECKING, IO, Sequence, Union, Pattern

import telegram
from PIL import Image
from telegram import Update, Message, Chat
from telegram.ext import ConversationHandler, CommandHandler, CallbackQueryHandler, CallbackContext, Filters, \
    MessageHandler

from ehforwarderbot import coordinator, EFBChat, EFBChannel
from ehforwarderbot.constants import ChatType
from ehforwarderbot.exceptions import EFBChatNotFound, EFBOperationNotSupported
from ehforwarderbot.types import ModuleID, ChatID
from . import utils
from .chat import ETMChat
from .constants import Emoji, Flags
from .locale_mixin import LocaleMixin
from .message import ETMMsg
from .utils import EFBChannelChatIDStr, TelegramChatID, TelegramMessageID

if TYPE_CHECKING:
    from . import TelegramChannel
    from .bot_manager import TelegramBotManager
    from .db import DatabaseManager

__all__ = ['ChatBindingManager']


class ChatListStorage:
    """
    Storage for list of chats displayed in a message as inline buttons.

    Attributes:
        chats (List[ETMChat]): List of chats to display
        channels (Dict[str, EFBChannel]): List of channels involved
        offset (int): Current offset to display
    """

    def __init__(self, chats: List[ETMChat], offset: int = 0):
        self.__chats: List[ETMChat] = []
        self.channels: Dict[ModuleID, EFBChannel] = dict()
        self.chats = chats.copy()  # initialize chats with setter.
        self.offset: int = offset
        self.update: Optional[telegram.Update] = None
        self.candidates: Optional[List[EFBChannelChatIDStr]] = None

    @property
    def length(self) -> int:
        return len(self.chats)

    @property
    def chats(self) -> List[ETMChat]:
        return self.__chats

    @chats.setter
    def chats(self, value: List[ETMChat]):
        self.__chats = value
        self.channels = dict()
        for i in value:
            if i.module_id not in self.channels:
                self.channels[i.module_id] = coordinator.slaves[i.module_id]

    def set_chat_suggestion(self, update: telegram.Update,
                            candidates: List[EFBChannelChatIDStr]):
        """Set suggested chats of a message without recipient indicated."""
        self.update = update
        self.candidates = candidates


class ChatBindingManager(LocaleMixin):
    """
    Manages chat bindings (links), generation of chat heads, and chat recipient suggestion.
    """

    # Message storage
    msg_storage: Dict[Tuple[TelegramChatID, TelegramMessageID], ChatListStorage] = dict()
    logger: logging.Logger = logging.getLogger(__name__)

    # Consts
    TELEGRAM_MIN_PROFILE_PICTURE_SIZE = 256

    def __init__(self, channel: 'TelegramChannel'):
        self.channel: 'TelegramChannel' = channel
        self.bot: 'TelegramBotManager' = channel.bot_manager
        self.db: 'DatabaseManager' = channel.db

        # Link handler
        non_edit_filter = Filters.update.message | Filters.update.channel_post
        self.bot.dispatcher.add_handler(
            CommandHandler("link", self.link_chat_show_list, filters=non_edit_filter))
        self.link_handler = ConversationHandler(
            entry_points=[],
            states={
                Flags.LINK_CONFIRM: [CallbackQueryHandler(self.link_chat_confirm)],
                Flags.LINK_EXEC: [CallbackQueryHandler(self.link_chat_exec)],
            },
            fallbacks=[CallbackQueryHandler(self.bot.session_expired)],
            per_message=True,
            per_chat=True,
            per_user=False
        )
        self.bot.dispatcher.add_handler(self.link_handler)

        # Chat head handler
        self.bot.dispatcher.add_handler(
            CommandHandler("chat", self.start_chat_list, filters=non_edit_filter))
        self.chat_head_handler = ConversationHandler(
            entry_points=[],
            states={
                Flags.CHAT_HEAD_CONFIRM: [CallbackQueryHandler(self.make_chat_head)],
            },
            fallbacks=[CallbackQueryHandler(self.bot.session_expired)],
            per_message=True,
            per_chat=True,
            per_user=False
        )
        self.bot.dispatcher.add_handler(self.chat_head_handler)

        # Unlink all
        self.bot.dispatcher.add_handler(
            CommandHandler("unlink_all", self.unlink_all))

        # Recipient suggestion
        self.suggestion_handler: ConversationHandler = ConversationHandler(
            entry_points=[],
            states={Flags.SUGGEST_RECIPIENTS: [CallbackQueryHandler(self.suggested_recipient)]},
            fallbacks=[CallbackQueryHandler(self.bot.session_expired)],
            per_message=True,
            per_chat=True,
            per_user=False
        )

        self.bot.dispatcher.add_handler(self.suggestion_handler)

        # Update group title and profile picture
        self.bot.dispatcher.add_handler(CommandHandler('update_info', self.update_group_info))

        self.bot.dispatcher.add_handler(
            MessageHandler(Filters.status_update.migrate, self.chat_migration))

    def link_chat_show_list(self, update: Update, context: CallbackContext):
        """
        Show the list of available chats for linking.
        Triggered by `/link`.

        When triggered in private chat, it shows all chats available,
        or list of remote chats linked to the group otherwise.
        If no chat is linked to this group, then the bot messages
        the full list privately.
        """
        args = context.args or []
        message: Message = update.effective_message

        # Send link confirmation message when replying to a Telegram message
        # that is recorded in database.
        if message.reply_to_message:
            rtm: Message = message.reply_to_message
            msg_log = self.db.get_msg_log(
                master_msg_id=utils.message_id_to_str(
                    chat_id=rtm.chat_id, message_id=rtm.message_id))
            if msg_log and msg_log.pickle:
                chat: ETMChat = ETMMsg.unpickle(msg_log.pickle, db=self.db).chat
                tg_chat_id = message.chat_id
                tg_msg_id = message.reply_text(self._("Processing...")).message_id
                storage_id = (tg_chat_id, tg_msg_id)
                self.link_handler.conversations[storage_id] = Flags.LINK_EXEC
                self.msg_storage[storage_id] = ChatListStorage([chat])
                return self.build_link_action_message(chat, tg_chat_id, tg_msg_id)

        if message.chat.type != telegram.Chat.PRIVATE:
            links = self.db.get_chat_assoc(
                master_uid=utils.chat_id_to_str(self.channel.channel_id, message.chat.id))
            if links:
                return self.link_chat_gen_list(message.chat.id, pattern=" ".join(args), chats=links)
        elif message.forward_from_chat and \
                message.forward_from_chat.type == telegram.Chat.CHANNEL:
            chat_id = message.forward_from_chat.id
            links = self.db.get_chat_assoc(
                master_uid=utils.chat_id_to_str(self.channel.channel_id, chat_id))
            if links:
                return self.link_chat_gen_list(message.chat.id, pattern=" ".join(args), chats=links)

        return self.link_chat_gen_list(message.from_user.id, pattern=" ".join(args))

    def slave_chats_pagination(self, storage_id: Tuple[TelegramChatID, TelegramMessageID],
                               offset: int = 0,
                               pattern: Optional[str] = "",
                               source_chats: Optional[List[EFBChannelChatIDStr]] = None) \
            -> Tuple[List[str], List[List[telegram.InlineKeyboardButton]]]:
        """
        Generate a list of (list of) `InlineKeyboardButton`s of chats in slave channels,
        based on the status of message located by `storage_id` and the paging from
        `offset` value.

        Args:
            pattern: Regular expression filter for chat details
            storage_id (Tuple[int, int]): Message_storage ID for generating the buttons list.
            offset (int): Offset for pagination
            source_chats (Optional[List[str]]): A list of chats used to generate the pagination list.
                Each str is in the format of "{channel_id}.{chat_uid}".

        Returns:
            Tuple[List[str], List[List[telegram.InlineKeyboardButton]]]:
                A tuple: legend, chat_btn_list
                `legend` is the legend of all Emoji headings in the entire list.
                `chat_btn_list` is a list which can be fit into `telegram.InlineKeyboardMarkup`.
        """
        self.logger.debug("Generating pagination of chats.\nStorage ID: %s; Offset: %s; Filter: %s; Source chats: %s;",
                          storage_id, offset, pattern, source_chats)
        legend: List[str] = [
            self._("{0}: Linked").format(Emoji.LINK),
            self._("{0}: User").format(Emoji.USER),
            self._("{0}: Group").format(Emoji.GROUP),
        ]

        chat_list: Optional[ChatListStorage] = self.msg_storage.get(storage_id, None)

        if chat_list is None or chat_list.length == 0:
            # Generate the full chat list first
<<<<<<< HEAD
            try:
                re_filter = re.compile(pattern, re.DOTALL | re.IGNORECASE) if pattern else None
            except re.error:
                re_filter = None
=======
            re_filter: Union[str, Pattern, None] = None
>>>>>>> 80d0eae3
            if pattern:
                self.logger.debug("Filter pattern: %s", pattern)
                escaped_pattern = re.escape(pattern)
                # Use simple string match if no regex significance is found.
                if pattern == escaped_pattern:
                    re_filter = pattern
                else:
                    # Use simple string match if regex provided is invalid
                    try:
                        re_filter = re.compile(pattern, re.DOTALL | re.IGNORECASE)
                    except re.error:
                        re_filter = pattern
            chats: List[ETMChat] = []
            if source_chats:
                for s_chat in source_chats:
                    channel_id, chat_uid = utils.chat_id_str_to_id(s_chat)
                    if channel_id not in coordinator.slaves:
                        continue
                    channel = coordinator.slaves[channel_id]
                    try:
                        chat = ETMChat(db=self.db,
                                       chat=self.get_chat_from_db(channel_id, chat_uid) or channel.get_chat(chat_uid))
                    except EFBChatNotFound:
                        self.logger.debug("slave_chats_pagination with chat list: Chat %s not found.", s_chat)
                        continue

                    if chat.match(re_filter):
                        chats.append(chat)
            else:
                for slave in coordinator.slaves.values():
                    slave_chats = slave.get_chats()
                    for i_chat in slave_chats:
                        etm_chat = ETMChat(db=self.db, chat=i_chat)
                        if etm_chat.match(re_filter):
                            chats.append(etm_chat)

            chats.sort(key=lambda a: a.last_message_time, reverse=True)
            chat_list = self.msg_storage[storage_id] = ChatListStorage(chats, offset)

        self._db_update_slave_chats_cache(chat_list.chats)

        for ch in chat_list.channels.values():
            legend.append(f"{ch.channel_emoji}: {ch.channel_name}")

        # Build inline button list
        chat_btn_list: List[List[telegram.InlineKeyboardButton]] = []
        chats_per_page = self.channel.flag("chats_per_page")
        for idx in range(offset, min(offset + chats_per_page, chat_list.length)):
            chat = chat_list.chats[idx]
            # TODO: Remove code for muted chats.
            if chat.muted:
                mode = Emoji.MUTED
            elif chat.linked:
                mode = Emoji.LINK
            else:
                mode = ""
            chat_type = Emoji.get_source_emoji(chat.chat_type)
            chat_name = chat.display_name
            button_text = f"{chat.channel_emoji}{chat_type}{mode}: {chat_name}"
            button_callback = f"chat {idx}"
            chat_btn_list.append([telegram.InlineKeyboardButton(button_text, callback_data=button_callback)])

        # Pagination
        page_number_row: List[telegram.InlineKeyboardButton] = []

        if offset - chats_per_page >= 0:
            page_number_row.append(telegram.InlineKeyboardButton(self._("< Prev"),
                                                                 callback_data=f"offset {offset - chats_per_page}"))
        page_number_row.append(telegram.InlineKeyboardButton(self._("Cancel"),
                                                             callback_data=Flags.CANCEL_PROCESS))
        if offset + chats_per_page < chat_list.length:
            page_number_row.append(telegram.InlineKeyboardButton(self._("Next >"),
                                                                 callback_data=f"offset {offset + chats_per_page}"))
        chat_btn_list.append(page_number_row)

        return legend, chat_btn_list

    def _db_update_slave_chats_cache(self, chats: Sequence[EFBChat]):
        """
        Update all slave chats info cache to database. Triggered by retrieving
        the entire list of chats from all slaves by the method `slave_chats_pagination`.

        Args:
            chats: List of chats generated
        """
        for i in chats:
            self.db.add_task(self.db.set_slave_chat_info, tuple(), {'chat_object': i})

    def link_chat_gen_list(self, chat_id: TelegramChatID,
                           message_id: TelegramMessageID = None, offset: int = 0,
                           pattern: str = "", chats: List[EFBChannelChatIDStr] = None):
        """
        Generate the list for chat linking, and update it to a message.

        Args:
            chat_id: Chat ID
            message_id: ID of message to be updated, None to send a new message.
            offset: Offset for pagination.
            pattern (str): Regex expression to filter chats.
            chats (List[str]): Specified chats to link

        Returns:
            int: The next state
        """

        if message_id is None:
            message_id = self.bot.send_message(chat_id, self._("Processing...")).message_id
        self.bot.send_chat_action(chat_id, telegram.ChatAction.TYPING)
        if chats:
            msg_text = self._("This Telegram group is currently linked with...")
        else:
            msg_text = self._("Please choose the chat you want to link with...")
        msg_text += self._("\n\nLegend:\n")

        legend, chat_btn_list = self.slave_chats_pagination((chat_id, message_id),
                                                            offset,
                                                            pattern=pattern,
                                                            source_chats=chats)
        for i in legend:
            msg_text += "%s\n" % i

        self.bot.edit_message_text(chat_id=chat_id, message_id=message_id, text=msg_text,
                                   reply_markup=telegram.InlineKeyboardMarkup(chat_btn_list))

        self.link_handler.conversations[(chat_id, message_id)] = Flags.LINK_CONFIRM

        return Flags.LINK_CONFIRM

    def link_chat_confirm(self, update: Update, context: CallbackContext) -> int:
        """
        Confirmation of chat linking. Triggered by callback message on status `Flags.CONFIRM_LINK`.

        A part of ``/link`` conversation handler.

        Returns:
            int: Next status
        """

        tg_chat_id = TelegramChatID(update.effective_chat.id)
        tg_msg_id = TelegramMessageID(update.effective_message.message_id)
        callback_uid: str = update.callback_query.data
        if callback_uid.split()[0] == "offset":
            # Offer a new page of chats
            return self.link_chat_gen_list(tg_chat_id, message_id=tg_msg_id, offset=int(callback_uid.split()[1]))

        if callback_uid == Flags.CANCEL_PROCESS:
            # Terminate the process
            txt = self._("Cancelled.")
            self.bot.edit_message_text(text=txt,
                                       chat_id=tg_chat_id,
                                       message_id=tg_msg_id)
            self.msg_storage.pop((tg_chat_id, tg_msg_id), None)
            return ConversationHandler.END

        if callback_uid[:4] != "chat":
            # The only possible command now is "chat".
            txt = self._("Invalid parameter ({0}). (IP01)").format(callback_uid)
            self.bot.edit_message_text(text=txt,
                                       chat_id=tg_chat_id,
                                       message_id=tg_msg_id)
            self.msg_storage.pop((tg_chat_id, tg_msg_id), None)
            return ConversationHandler.END

        callback_idx: int = int(callback_uid.split()[1])
        chat: ETMChat = self.msg_storage[(tg_chat_id, tg_msg_id)].chats[callback_idx]

        self.build_link_action_message(chat, tg_chat_id, tg_msg_id)

        return Flags.LINK_EXEC

    def build_link_action_message(self, chat: ETMChat,
                                  tg_chat_id: TelegramChatID,
                                  tg_msg_id: TelegramMessageID):
        chat_display_name = chat.full_name
        self.msg_storage[(tg_chat_id, tg_msg_id)].chats = [chat]
        txt = self._("You've selected chat {0}.").format(html.escape(chat_display_name))
        # TODO: Remove code for muted chats.
        if chat.muted:
            txt += self._("\nThis chat is currently muted.")
        elif chat.linked:
            txt += self._("\nThis chat has already linked to Telegram.")
        txt += self._("\nWhat would you like to do?\n\n"
                      "<i>* If the link button doesn't work for you, please try to link manually.</i>")
        link_url = f"https://telegram.me/{self.bot.me.username}?" \
                   f"startgroup={urllib.parse.quote(utils.b64en(utils.message_id_to_str(tg_chat_id, tg_msg_id)))}"
        self.logger.debug("Telegram start trigger for linking chat: %s", link_url)
        if chat.linked:
            btn_list = [telegram.InlineKeyboardButton(self._("Relink"), url=link_url),
                        telegram.InlineKeyboardButton(self._("Restore"), callback_data="unlink 0")]
        else:
            btn_list = [telegram.InlineKeyboardButton(self._("Link"), url=link_url)]
        btn_list.append(telegram.InlineKeyboardButton(self._("Manual {link_or_relink}")
                                                      .format(link_or_relink=btn_list[0].text),
                                                      callback_data="manual_link 0"))
        buttons = [btn_list,
                   [telegram.InlineKeyboardButton("Cancel", callback_data=Flags.CANCEL_PROCESS)]]

        self.bot.edit_message_text(text=txt,
                                   chat_id=tg_chat_id,
                                   message_id=tg_msg_id,
                                   reply_markup=telegram.InlineKeyboardMarkup(buttons),
                                   parse_mode='HTML')

    def link_chat_exec(self, update: Update, context: CallbackContext) -> int:
        """
        Action to link a chat. Triggered by callback message with status `Flags.EXEC_LINK`.
        """

        tg_chat_id = update.effective_chat.id
        tg_msg_id = update.effective_message.message_id
        callback_uid = update.callback_query.data

        if callback_uid == Flags.CANCEL_PROCESS:
            txt = self._("Cancelled.")
            self.bot.edit_message_text(text=txt, chat_id=tg_chat_id, message_id=tg_msg_id)
            self.msg_storage.pop((tg_chat_id, tg_msg_id), None)
            return ConversationHandler.END

        cmd, chat_lid = callback_uid.split()
        chat: ETMChat = self.msg_storage[(tg_chat_id, tg_msg_id)].chats[int(chat_lid)]
        chat_display_name = chat.full_name
        if cmd == "unlink":
            chat.unlink()
            txt = self._('Chat {} is restored.').format(chat_display_name)
            self.bot.edit_message_text(text=txt, chat_id=tg_chat_id, message_id=tg_msg_id)
        elif cmd == "manual_link":
            txt = self._("To link {chat_display_name} manually, please:\n\n"
                         "1. Add me to the Telegram Group you want to link to.\n"
                         "2. Send the following code.\n\n"
                         "<code>/start {code}</code>\n\n"
                         "3. Then I would notify you if the chat is linked successfully.\n"
                         "\n"
                         "<i>* To link a channel, send the code above to your channel, "
                         "and forward it to the bot. Note that the bot will not process any "
                         "message others sent in channels.</i>") \
                .format(chat_display_name=html.escape(chat_display_name),
                        code=html.escape(utils.b64en(utils.message_id_to_str(tg_chat_id, tg_msg_id))))
            self.bot.edit_message_text(text=txt, chat_id=tg_chat_id, message_id=tg_msg_id,
                                       reply_markup=telegram.InlineKeyboardMarkup(
                                           [[telegram.InlineKeyboardButton(self._("Cancel"),
                                                                           callback_data=Flags.CANCEL_PROCESS)]]),
                                       parse_mode='HTML')
            return Flags.LINK_EXEC
        else:
            txt = self._("Command '{command}' ({query}) is not recognised, please try again") \
                .format(command=cmd, query=callback_uid)
            self.bot.edit_message_text(text=txt, chat_id=tg_chat_id, message_id=tg_msg_id)
        self.msg_storage.pop((tg_chat_id, tg_msg_id), None)
        return ConversationHandler.END

    def link_chat(self, update, args):
        """Actual code of linking a chat by manipulating database.
        Triggered by ``/start BASE64(msg_id_to_str(chat_id, msg_id))``.
        """
        try:
            msg_id = utils.message_id_str_to_id(utils.b64de(args[0]))
            storage_key: Tuple[int, int] = (int(msg_id[0]), int(msg_id[1]))
            data = self.msg_storage[storage_key]
        except KeyError:
            return update.message.reply_text(self._("Session expired or unknown parameter. (SE02)"))
        chat: ETMChat = data.chats[0]
        chat_display_name = chat.full_name
        slave_channel, slave_chat_uid = chat.module_id, chat.chat_uid
        if slave_channel in coordinator.slaves:

            # Use channel ID if command is forwarded from a channel.
            forwarded_chat: Chat = update.effective_message.forward_from_chat
            if forwarded_chat and forwarded_chat.type == telegram.Chat.CHANNEL:
                tg_chat_to_link = forwarded_chat.id
            else:
                tg_chat_to_link = update.effective_chat.id

            txt = self._('Trying to link chat {0}...').format(chat_display_name)
            msg = self.bot.send_message(tg_chat_to_link, text=txt)

            # TODO: remove mute related code
            if chat.muted:
                chat.unlink()

            chat.link(self.channel.channel_id, tg_chat_to_link, self.channel.flag("multiple_slave_chats"))

            txt = self._("Chat {0} is now linked.").format(chat_display_name)
            self.bot.edit_message_text(text=txt, chat_id=msg.chat.id, message_id=msg.message_id)

            self.bot.edit_message_text(chat_id=storage_key[0],
                                       message_id=storage_key[1],
                                       text=txt)
        # TODO: show error message on the ``else`` case.
        self.msg_storage.pop(storage_key, None)

    def unlink_all(self, update: Update, context: CallbackContext):
        """
        Unlink all chats linked to the telegram group.
        Triggered by `/unlink_all`.
        """
        if update.message.chat.type != telegram.Chat.PRIVATE:

            links = self.db.get_chat_assoc(master_uid=utils.chat_id_to_str(self.channel.channel_id,
                                                                           update.message.chat.id))
            if len(links) < 1:
                return self.bot.send_message(update.message.chat.id, self._("No chat is linked to the group."),
                                             reply_to_message_id=update.message.message_id)
            else:
                self.db.remove_chat_assoc(master_uid=utils.chat_id_to_str(self.channel.channel_id,
                                                                          update.message.chat.id))
                return self.bot.send_message(update.message.chat.id,
                                             self.ngettext("All {0} chat has been unlinked from this group.",
                                                           "All {0} chats has been unlinked from this group.",
                                                           len(links)).format(len(links)),
                                             reply_to_message_id=update.message.message_id)
        else:
            forwarded_chat = update.effective_message.forward_from_chat
            if forwarded_chat and forwarded_chat.type == telegram.Chat.CHANNEL:
                links = self.db.get_chat_assoc(master_uid=utils.chat_id_to_str(self.channel.channel_id, forwarded_chat.id))

                if len(links) < 1:
                    return self.bot.send_message(update.message.chat.id, self._("No chat is linked to the channel."),
                                                 reply_to_message_id=update.message.message_id)
                else:
                    self.db.remove_chat_assoc(master_uid=utils.chat_id_to_str(self.channel.channel_id, forwarded_chat.id))
                    return self.bot.send_message(update.message.chat.id,
                                                 self.ngettext("All {0} chat has been unlinked from this channel.",
                                                               "All {0} chats has been unlinked from this channel.",
                                                               len(links)).format(len(links)),
                                                 reply_to_message_id=update.message.message_id)
            else:
                return self.bot.send_message(update.message.chat.id,
                                             self._("Send `/unlink_all` to a group to unlink all remote chats "
                                                    "from it."),
                                             parse_mode=telegram.ParseMode.MARKDOWN,
                                             reply_to_message_id=update.message.message_id)

    def start_chat_list(self, update: Update, context: CallbackContext):
        """
        Send a list to for chat list generation.
        Triggered by `/chat`.
        """
        args = context.args or []
        chats = None
        if update.message.chat.type != Chat.PRIVATE:
            chats = self.db.get_chat_assoc(
                master_uid=utils.chat_id_to_str(self.channel.channel_id, update.message.chat_id))
            chats = chats or None
        if chats:
            target = update.message.chat_id
        else:
            target = update.message.from_user.id
        return self.chat_head_req_generate(target, pattern=" ".join(args), chats=chats)

    def chat_head_req_generate(self, chat_id: TelegramChatID,
                               message_id: TelegramMessageID = None,
                               offset: int = 0, pattern: str = "",
                               chats: List[EFBChannelChatIDStr] = None):
        """
        Generate the list for chat head, and update it to a message.

        Args:
            chat_id: Chat ID
            message_id: ID of message to be updated, None to send a new message.
            offset: Offset for pagination.
            pattern: Regex String used as a filter.
            chats: Specified list of chats to start a chat head.
        """
        if message_id is None:
            message_id = self.bot.send_message(chat_id, text=self._("Processing...")).message_id
        self.bot.send_chat_action(chat_id, telegram.ChatAction.TYPING)

        if chats and len(chats):
            if len(chats) == 1:
                slave_channel_id, slave_chat_id = utils.chat_id_str_to_id(chats[0])
                channel = coordinator.slaves[slave_channel_id]
                # TODO: Channel might be gone, add a check here.
                try:
                    chat: ETMChat = ETMChat(db=self.db,
                                            chat=self.get_chat_from_db(slave_channel_id, slave_chat_id) or
                                                 channel.get_chat(slave_chat_id))
                    msg_text = self._('This group is linked to {0}'
                                      'Send a message to this group to deliver it to the chat.\n'
                                      'Do NOT reply to this system message.') \
                        .format(chat.full_name)

                except KeyError:
                    msg_text = self._("This group is linked to an unknown chat ({chat_id}) "
                                      "on channel {channel_emoji} {channel_name}. Possibly you can "
                                      "no longer reach this chat. Send /unlink_all to unlink all chats "
                                      "from this group.").format(channel_emoji=channel.channel_emoji,
                                                                 channel_name=channel.channel_name,
                                                                 chat_id=slave_chat_id)
                self.bot.edit_message_text(text=msg_text,
                                           chat_id=chat_id,
                                           message_id=message_id)
                return ConversationHandler.END
            else:
                msg_text = self._("This Telegram group is linked to the following chats, "
                                  "choose one to start a conversation with.")
        else:
            msg_text = "Choose a chat you want to start a conversation with."

        legend, chat_btn_list = self.slave_chats_pagination((chat_id, message_id), offset, pattern=pattern,
                                                            source_chats=chats)

        msg_text += self._("\n\nLegend:\n")
        for i in legend:
            msg_text += "%s\n" % i
        self.bot.edit_message_text(text=msg_text,
                                   chat_id=chat_id,
                                   message_id=message_id,
                                   reply_markup=telegram.InlineKeyboardMarkup(chat_btn_list))

        self.chat_head_handler.conversations[(chat_id, message_id)] = Flags.CHAT_HEAD_CONFIRM

    def make_chat_head(self, update: Update, context: CallbackContext) -> int:
        """
        Create a chat head. Triggered by callback message with status `Flags.CHAT_HEAD_CONFIRM`.

        This message is a part of the ``/chat`` conversation handler.
        """
        tg_chat_id = update.effective_chat.id
        tg_msg_id = update.effective_message.message_id
        callback_uid: str = update.callback_query.data

        # Refresh with a new set of pages
        if callback_uid.split()[0] == "offset":
            return self.chat_head_req_generate(tg_chat_id, message_id=tg_msg_id,
                                               offset=int(callback_uid.split()[1]))
        if callback_uid == Flags.CANCEL_PROCESS:
            txt = self._("Cancelled.")
            self.msg_storage.pop((tg_chat_id, tg_msg_id), None)
            self.bot.edit_message_text(text=txt,
                                       chat_id=tg_chat_id,
                                       message_id=tg_msg_id)
            return ConversationHandler.END

        if not callback_uid.startswith("chat "):
            # Invalid command
            txt = self._("Invalid command. ({0})").format(callback_uid)
            self.msg_storage.pop((tg_chat_id, tg_msg_id), None)
            self.bot.edit_message_text(text=txt,
                                       chat_id=tg_chat_id,
                                       message_id=tg_msg_id)
            return ConversationHandler.END

        callback_idx = int(callback_uid.split()[1])
        chat: ETMChat = self.msg_storage[(tg_chat_id, tg_msg_id)].chats[callback_idx]
        chat_uid = utils.chat_id_to_str(chat=chat)
        chat_display_name = chat.full_name
        self.msg_storage.pop((tg_chat_id, tg_msg_id), None)
        txt = self._("Reply to this message to chat with {0}.").format(chat_display_name)
        msg_log = {"master_msg_id": utils.message_id_to_str(tg_chat_id, tg_msg_id),
                   "text": txt,
                   "msg_type": "Text",
                   "sent_to": "master",
                   "slave_origin_uid": chat_uid,
                   "slave_origin_display_name": chat_display_name,
                   "slave_member_uid": None,
                   "slave_member_display_name": None,
                   "slave_message_id": "__chathead__"}
        # self.db.add_msg_log(**msg_log)
        self.db.add_task(self.db.add_msg_log, tuple(), msg_log)
        self.bot.edit_message_text(text=txt, chat_id=tg_chat_id, message_id=tg_msg_id)
        return ConversationHandler.END

    def get_chat_from_db(self, channel_id: ModuleID, chat_id: ChatID) -> Optional[EFBChat]:
        # TODO: move to ``db`` module
        if channel_id not in coordinator.slaves:
            return None
        # TODO: Use RAM cache first in callers
        d = self.db.get_slave_chat_info(slave_channel_id=channel_id, slave_chat_uid=chat_id)
        if d:
            # TODO: use pickled object
            chat = EFBChat(coordinator.slaves[channel_id])
            chat.chat_name = d.slave_chat_name
            chat.chat_alias = d.slave_chat_alias
            chat.chat_uid = d.slave_chat_uid
            chat.chat_type = ChatType(d.slave_chat_type)
            return chat
        else:
            try:
                chat = coordinator.slaves[channel_id].get_chat(chat_id)
                if chat:
                    self._db_update_slave_chats_cache([chat])
                    return chat
                return None
            except EFBChatNotFound:
                return None

    def register_suggestions(self, update: telegram.Update,
                             candidates: List[EFBChannelChatIDStr],
                             chat_id: TelegramChatID, message_id: TelegramMessageID):
        storage_id = (chat_id, message_id)
        legends, buttons = self.channel.chat_binding.slave_chats_pagination(
            storage_id, 0, source_chats=candidates)
        if len(buttons) <= 1:
            # Stop editing the message as no valid suggestion is available.
            # Remove message from cache and return
            del self.msg_storage[storage_id]
            return
        self.msg_storage[storage_id].set_chat_suggestion(update, candidates)
        self.bot.edit_message_text(text=self._("Error: No recipient specified.\n"
                                               "Please reply to a previous message, "
                                               "or choose a recipient:\n\nLegend:\n") + "\n".join(legends),
                                   chat_id=chat_id, message_id=message_id,
                                   reply_markup=telegram.InlineKeyboardMarkup(buttons))
        self.suggestion_handler.conversations[storage_id] = Flags.SUGGEST_RECIPIENTS

    def suggested_recipient(self, update: Update, context: CallbackContext):
        """Send the message to selected recipient among all suggested when a
        message is sent with unspecified recipient.

        Triggered by flag ``SUGGEST_RECIPIENTS``.
        """
        chat_id = update.effective_chat.id
        msg_id = update.effective_message.message_id
        param = update.callback_query.data
        storage_id = (chat_id, msg_id)
        if param.startswith("chat "):
            # TODO: Throw error when message is not in storage
            update = self.msg_storage[storage_id].update
            candidates = self.msg_storage[storage_id].candidates
            assert candidates is not None
            slave_chat_id = candidates[int(param.split(' ', 1)[1])]
            chat = ETMChat(db=self.db, chat=self.get_chat_from_db(*utils.chat_id_str_to_id(slave_chat_id)))
            self.channel.master_messages.process_telegram_message(update, context, channel_id=chat.module_id,
                                                                  chat_id=chat.chat_uid)
            self.bot.edit_message_text(text=self._("Delivering the message to {0}").format(chat.full_name),
                                       chat_id=chat_id,
                                       message_id=msg_id)
        elif param == Flags.CANCEL_PROCESS:
            self.bot.edit_message_text(text=self._("Error: No recipient specified.\n"
                                                   "Please reply to a previous message."),
                                       chat_id=chat_id,
                                       message_id=msg_id)
        else:
            self.bot.edit_message_text(text=self._("Error: No recipient specified.\n"
                                                   "Please reply to a previous message.\n\n"
                                                   "Invalid parameter ({0}).").format(param),
                                       chat_id=chat_id,
                                       message_id=msg_id)
        del self.msg_storage[storage_id]
        return ConversationHandler.END

    def update_group_info(self, update: Update, context: CallbackContext):
        """
        Update the title and profile picture of singly-linked Telegram group
        according to the linked remote chat.

        Triggered by ``/update_info`` command.
        """
        if update.effective_chat.type == Chat.PRIVATE:
            return self.bot.reply_error(update, self._('Send /update_info in a group where this bot is a group admin '
                                                       'to update group title and profile picture'))
        forwarded_from_chat = update.effective_message.forward_from_chat
        if forwarded_from_chat and forwarded_from_chat.type == Chat.CHANNEL:
            tg_chat = forwarded_from_chat.id
        else:
            tg_chat = update.effective_chat.id
        chats = self.db.get_chat_assoc(master_uid=utils.chat_id_to_str(channel=self.channel,
                                                                       chat_uid=tg_chat))
        if len(chats) != 1:
            return self.bot.reply_error(update, self.ngettext('This only works in a group linked with one chat. '
                                                              'Currently {0} chat linked to this group.',
                                                              'This only works in a group linked with one chat. '
                                                              'Currently {0} chats linked to this group.',
                                                              len(chats)).format(len(chats)))
        picture: Optional[IO] = None
        pic_resized: Optional[IO] = None
        channel_id, chat_uid = utils.chat_id_str_to_id(chats[0])
        try:
            channel = coordinator.slaves[channel_id]
            chat = channel.get_chat(chat_uid)
            if chat is None:
                raise EFBChatNotFound()
<<<<<<< HEAD
            chat = ETMChat(chat=chat, db=self.db)
            # self.bot.set_chat_title(tg_chat, chat.chat_title)
            chat_title=f"{chat.chat_alias or chat.chat_name}"
            self.db.add_tg_groups(master_id=tg_chat, master_name=chat_title)
            self.bot.set_chat_title(tg_chat, chat_title)

            # 将微信群组成员设置为tg群组简介
            description = ''
            if len(chat.members) > 0:
                description = 'members[%s]：' % len(chat.members)
                for index in range(len(chat.members)):
                    if index == 0:
                        description += chat.members[index].chat_name
                    else:
                        description += '，' + chat.members[index].chat_name
                # 1-255 characters
                if len(description) > 255:
                    description = description[0:250] + '...'

            try:
                self.bot.set_chat_description(tg_chat, description)
            except Exception as e:          # description is not update
                pass

=======
            chat = ETMChat(db=self.db, chat=chat)
            # TODO: read and update cache?
            self.bot.set_chat_title(tg_chat, chat.chat_title)
>>>>>>> 80d0eae3
            picture = channel.get_chat_picture(chat)
            if not picture:
                raise EFBOperationNotSupported()
            pic_img = Image.open(picture)

            if pic_img.size[0] < self.TELEGRAM_MIN_PROFILE_PICTURE_SIZE or \
                    pic_img.size[1] < self.TELEGRAM_MIN_PROFILE_PICTURE_SIZE:
                # resize
                scale = self.TELEGRAM_MIN_PROFILE_PICTURE_SIZE / min(pic_img.size)
                pic_resized = io.BytesIO()
                pic_img.resize(tuple(map(lambda a: int(scale * a), pic_img.size)), Image.BICUBIC) \
                    .save(pic_resized, 'PNG')
                pic_resized.seek(0)

            picture.seek(0)

            self.bot.set_chat_photo(tg_chat, pic_resized or picture)
            # update.message.reply_text(self._('Chat details updated.'))
        except KeyError:
            self.logger.exception(f"Channel linked ({channel_id}) is not found.")
            return self.bot.reply_error(update, self._('Channel linked ({channel}) is not found.')
                                        .format(channel=channel_id))
        except EFBChatNotFound:
            self.logger.exception("Chat linked is not found in channel.")
            return self.bot.reply_error(update, self._('Chat linked is not found in channel.'))
        except telegram.TelegramError as e:
            self.logger.exception("Error occurred while update chat details.")
            return self.bot.reply_error(update, self._('Error occurred while update chat details.\n'
                                                       '{0}'.format(e.message)))
        except EFBOperationNotSupported:
            return self.bot.reply_error(update, self._('No profile picture provided from this chat.'))
        except Exception as e:
            self.logger.exception("Unknown error caught when querying chat.")
            return self.bot.reply_error(update, self._('Error occurred while update chat details. \n'
                                                       '{0}'.format(e)))
        finally:
            if picture and getattr(picture, 'close', None):
                picture.close()
            if pic_resized and getattr(pic_resized, 'close', None):
                pic_resized.close()

    def chat_migration(self, update: Update, context: CallbackContext):
        """Triggered by any message update with either
        ``migrate_from_chat_id`` or ``migrate_to_chat_id``
        or both (which shouldn’t happen).
        """
        message = update.effective_message
        if message.migrate_from_chat_id is not None:
            from_id = ChatID(message.migrate_from_chat_id)
            to_id = ChatID(message.chat.id)
        elif message.migrate_to_chat_id is not None:
            from_id = ChatID(message.chat.id)
            to_id = ChatID(message.migrate_to_chat_id)
        else:
            # Per ptb filter specs, this part of code should not be reached.
            return
        from_str = utils.chat_id_to_str(self.channel.channel_id, from_id)
        to_str = utils.chat_id_to_str(self.channel.channel_id, to_id)
        for i in self.db.get_chat_assoc(master_uid=from_str):
            self.db.add_chat_assoc(master_uid=from_str, slave_uid=to_str)
        self.db.remove_chat_assoc(master_uid=from_str)<|MERGE_RESOLUTION|>--- conflicted
+++ resolved
@@ -223,14 +223,7 @@
 
         if chat_list is None or chat_list.length == 0:
             # Generate the full chat list first
-<<<<<<< HEAD
-            try:
-                re_filter = re.compile(pattern, re.DOTALL | re.IGNORECASE) if pattern else None
-            except re.error:
-                re_filter = None
-=======
             re_filter: Union[str, Pattern, None] = None
->>>>>>> 80d0eae3
             if pattern:
                 self.logger.debug("Filter pattern: %s", pattern)
                 escaped_pattern = re.escape(pattern)
@@ -803,36 +796,9 @@
             chat = channel.get_chat(chat_uid)
             if chat is None:
                 raise EFBChatNotFound()
-<<<<<<< HEAD
-            chat = ETMChat(chat=chat, db=self.db)
-            # self.bot.set_chat_title(tg_chat, chat.chat_title)
-            chat_title=f"{chat.chat_alias or chat.chat_name}"
-            self.db.add_tg_groups(master_id=tg_chat, master_name=chat_title)
-            self.bot.set_chat_title(tg_chat, chat_title)
-
-            # 将微信群组成员设置为tg群组简介
-            description = ''
-            if len(chat.members) > 0:
-                description = 'members[%s]：' % len(chat.members)
-                for index in range(len(chat.members)):
-                    if index == 0:
-                        description += chat.members[index].chat_name
-                    else:
-                        description += '，' + chat.members[index].chat_name
-                # 1-255 characters
-                if len(description) > 255:
-                    description = description[0:250] + '...'
-
-            try:
-                self.bot.set_chat_description(tg_chat, description)
-            except Exception as e:          # description is not update
-                pass
-
-=======
             chat = ETMChat(db=self.db, chat=chat)
             # TODO: read and update cache?
             self.bot.set_chat_title(tg_chat, chat.chat_title)
->>>>>>> 80d0eae3
             picture = channel.get_chat_picture(chat)
             if not picture:
                 raise EFBOperationNotSupported()
