--- conflicted
+++ resolved
@@ -29,103 +29,7 @@
     from .bot_manager import TelegramBotManager
     from .db import DatabaseManager
 
-<<<<<<< HEAD
-__all__ = ['ChatBindingManager', 'ETMChat']
-
-
-class ETMChat(EFBChat):
-    # Constant
-    MUTE_CHAT_ID = "__muted__"
-
-    def __init__(self,
-                 channel: Optional[EFBChannel] = None,
-                 chat: Optional[EFBChat] = None,
-                 db: 'DatabaseManager' = None):
-        self.db = db
-        if channel:
-            super().__init__(channel)
-        if chat:
-            self.module_name = chat.module_name
-            self.channel_emoji = chat.channel_emoji
-            self.module_id = chat.module_id
-            self.chat_name = chat.chat_name
-            self.chat_type = chat.chat_type
-            self.chat_alias = chat.chat_alias
-            self.chat_uid = chat.chat_uid
-            self.is_chat = chat.is_chat
-            self.members = chat.members.copy()
-            self.chat = chat.group
-            self.vendor_specific = chat.vendor_specific.copy()
-        self.linked: List[str] = self.db.get_chat_assoc(slave_uid=utils.chat_id_to_str(self.module_id, self.chat_uid))
-        self.muted: bool = self.MUTE_CHAT_ID in self.linked
-
-    def match(self, pattern: Optional[Pattern]) -> bool:
-        """
-        Match the chat against a compiled regular expression
-        with a string in the following format::
-
-            Channel: <Channel name>
-            Name: <Chat name>
-            Alias: <Chat Alias>
-            ID: <Chat Unique ID>
-            Type: (User|Group)
-            Mode: [[Muted, ]Linked]
-            Other: <Python Dictionary String>
-
-        Args:
-            pattern: Regular expression
-
-        Returns:
-            If the expression is matched using ``pattern.search``.
-        """
-        if pattern is None:
-            return True
-        mode = []
-        if self.muted:
-            mode.append("Muted")
-        if self.linked:
-            mode.append("Linked")
-        mode = ', '.join(mode)
-        entry_string = "Channel: %s\nName: %s\nAlias: %s\nID: %s\nType: %s\nMode: %s\nOther: %s" \
-                       % (self.module_name, self.chat_name, self.chat_alias, self.chat_uid, self.chat_type,
-                          mode, self.vendor_specific)
-        return bool(pattern.search(entry_string))
-
-    def unlink(self):
-        """ Unlink this chat from any Telegram group."""
-        self.db.remove_chat_assoc(slave_uid=utils.chat_id_to_str(self.module_id, self.chat_uid))
-
-    # TODO: Remove code for muted chats.
-    def mute(self):
-        """Mute this chat completely."""
-        self.unlink()
-        self.db.add_chat_assoc(slave_uid=utils.chat_id_to_str(self.channel_id, self.chat_uid),
-                               master_uid=ETMChat.MUTE_CHAT_ID, multiple_slave=True)
-
-    def link(self, channel_id: str, chat_id: str, multiple_slave: bool):
-        self.db.add_chat_assoc(master_uid=utils.chat_id_to_str(channel_id, chat_id),
-                               slave_uid=utils.chat_id_to_str(self.module_id, self.chat_uid),
-                               multiple_slave=multiple_slave)
-
-    @property
-    def full_name(self):
-        chat_display_name = self.display_name
-        return "'%s' @ '%s %s'" % (chat_display_name, self.channel_emoji, self.module_name) \
-            if self.module_name else "'%s'" % chat_display_name
-
-    @property
-    def display_name(self):
-        return self.chat_name if not self.chat_alias \
-            else "%s (%s)" % (self.chat_alias, self.chat_name)
-
-    @property
-    def chat_title(self):
-        return "%s%s %s" % (self.channel_emoji,
-                            Emoji.get_source_emoji(self.chat_type),
-                            self.chat_alias or self.chat_name)
-=======
 __all__ = ['ChatBindingManager']
->>>>>>> 436785ae
 
 
 class ChatListStorage:
@@ -501,19 +405,9 @@
         self.logger.debug("Telegram start trigger for linking chat: %s", link_url)
         if chat.linked:
             btn_list = [telegram.InlineKeyboardButton(self._("Relink"), url=link_url),
-<<<<<<< HEAD
-                        telegram.InlineKeyboardButton(self._("Mute"), callback_data="mute 0"),
-=======
->>>>>>> 436785ae
                         telegram.InlineKeyboardButton(self._("Restore"), callback_data="unlink 0")]
         else:
-<<<<<<< HEAD
-            btn_list = [telegram.InlineKeyboardButton(self._("Link"), url=link_url),
-                        telegram.InlineKeyboardButton(self._("Mute"), callback_data="mute 0")]
-
-=======
             btn_list = [telegram.InlineKeyboardButton(self._("Link"), url=link_url)]
->>>>>>> 436785ae
         btn_list.append(telegram.InlineKeyboardButton(self._("Manual {link_or_relink}")
                                                       .format(link_or_relink=btn_list[0].text),
                                                       callback_data="manual_link 0"))
@@ -548,14 +442,6 @@
             chat.unlink()
             txt = "Chat %s is restored." % chat_display_name
             self.bot.edit_message_text(text=txt, chat_id=tg_chat_id, message_id=tg_msg_id)
-<<<<<<< HEAD
-        # TODO: Remove code for muted chats.
-        elif cmd == "mute":
-            chat.mute()
-            txt = "Chat %s is now muted." % chat_display_name
-            self.bot.edit_message_text(text=txt, chat_id=tg_chat_id, message_id=tg_msg_id)
-=======
->>>>>>> 436785ae
         elif cmd == "manual_link":
             txt = self._("To link {chat_display_name} manually, please:\n\n"
                          "1. Add me to the Telegram Group you want to link to.\n"
