--- conflicted
+++ resolved
@@ -54,15 +54,9 @@
 
     def __init__(self, channel: 'TelegramChannel'):
         self.channel: 'TelegramChannel' = channel
-<<<<<<< HEAD
-        try:
-            self.updater: telegram.ext.Updater = telegram.ext.Updater(self.channel.config['token'], request_kwargs={'read_timeout': 30, 'connect_timeout': 15})    # set TimedOut
-        except (AttributeError, KeyError):
-            raise ValueError(self._("Token is not properly defined."))
-=======
         config = self.channel.config
 
-        req_kwargs = {'read_timeout': 15}
+        req_kwargs = {'read_timeout': 30, 'connect_timeout': 15}
         if isinstance(config.get('request_kwargs'), collections.abc.Mapping):
             req_kwargs.update(config.get('request_kwargs'))
 
@@ -78,7 +72,6 @@
                     set_webhook['certificate'] = open(set_webhook['certificate'], 'rb')
                 self.updater.bot.set_webhook(**set_webhook)
 
->>>>>>> 00265ca1
         self.me: telegram.User = self.updater.bot.get_me()
         self.admins: List[int] = config['admins']
         self.dispatcher: telegram.ext.Dispatcher = self.updater.dispatcher
@@ -415,22 +408,22 @@
         Poll message from Telegram Bot API. Can be used to extend for web hook.
         This method must NOT be blocking.
         """
-<<<<<<< HEAD
         # self.updater.start_polling(timeout=10)
-        webhook_url = self.channel.config.get('webhook_url', '')
-        port = self.channel.config.get('port', '')
-        if webhook_url != '':
-            token = self.channel.config['token']
-            if not webhook_url.endswith('/'):
-                webhook_url += '/'
-            webhook_url += token
-            self.updater.start_webhook('127.0.0.1', port, token)
-            self.updater.bot.setWebhook(webhook_url=webhook_url)
-=======
+        # webhook_url = self.channel.config.get('webhook_url', '')
+        # port = self.channel.config.get('port', '')
+        # if webhook_url != '':
+        #     token = self.channel.config['token']
+        #     if not webhook_url.endswith('/'):
+        #         webhook_url += '/'
+        #     webhook_url += token
+        #     self.updater.start_webhook('127.0.0.1', port, token)
+        #     self.updater.bot.setWebhook(webhook_url=webhook_url)
+        # else:
+        #     self.updater.start_polling(timeout=10)
+
         if self.webhook:
             start_webhook = self.channel.config['webhook']['start_webhook']
             self.updater.start_webhook(**start_webhook)
->>>>>>> 00265ca1
         else:
             self.updater.start_polling(timeout=10)
 
